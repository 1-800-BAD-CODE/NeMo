--- conflicted
+++ resolved
@@ -33,7 +33,6 @@
 from collections import Counter
 import numpy as np
 from nemo.utils import logging
-<<<<<<< HEAD
 from nemo.utils.decorators.experimental import experimental
 from functools import partial
 import torch
@@ -108,8 +107,6 @@
 
         n_local_trials: (int)
             The number of trials for creating initial values of center points.
-=======
->>>>>>> c45aabe3
 
         device: (torch.device)
             Torch device variable.
@@ -313,10 +310,7 @@
     repeat_list[idxs] = counts.int()
     return repeat_list
 
-<<<<<<< HEAD
-=======
-
->>>>>>> c45aabe3
+
 def get_argmin_mat(uniq_scale_dict):
     """
     Calculate the mapping between the base scale and other scales. A segment from a longer scale is
@@ -348,12 +342,9 @@
         session_scale_mapping_dict[scale_idx] = argmin_mat
     return session_scale_mapping_dict
 
-<<<<<<< HEAD
+
 def getMultiScaleCosAffinityMatrix(uniq_embs_and_timestamps, device:  torch.device=torch.device('cpu')):
-=======
-
-def getMultiScaleCosAffinityMatrix(uniq_embs_and_timestamps):
->>>>>>> c45aabe3
+
     """
     Calculate cosine similarity values among speaker embeddings for each scale then
     apply multiscale weights to calculate the fused similarity matrix.
