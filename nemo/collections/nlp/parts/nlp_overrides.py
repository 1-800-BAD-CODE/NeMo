# Copyright (c) 2021, NVIDIA CORPORATION.  All rights reserved.
#
# Licensed under the Apache License, Version 2.0 (the "License");
# you may not use this file except in compliance with the License.
# You may obtain a copy of the License at
#
#     http://www.apache.org/licenses/LICENSE-2.0
#
# Unless required by applicable law or agreed to in writing, software
# distributed under the License is distributed on an "AS IS" BASIS,
# WITHOUT WARRANTIES OR CONDITIONS OF ANY KIND, either express or implied.
# See the License for the specific language governing permissions and
# limitations under the License.

import os
import shutil
import tempfile
from collections import defaultdict
<<<<<<< HEAD
from typing import Any, Dict, List, Optional, Union
=======
from contextlib import contextmanager
from typing import Any, Callable, Dict, Generator, List, Mapping, Optional, Union
>>>>>>> 66b5b07b

import torch
from pytorch_lightning.overrides import LightningDistributedModule
from pytorch_lightning.plugins.environments.cluster_environment import ClusterEnvironment
from pytorch_lightning.plugins.io.checkpoint_plugin import CheckpointIO
<<<<<<< HEAD
from pytorch_lightning.plugins.training_type.ddp import DDPPlugin
from pytorch_lightning.utilities.types import _PATH
from torch.nn.parallel import DistributedDataParallel

=======
from pytorch_lightning.plugins.precision import NativeMixedPrecisionPlugin
from pytorch_lightning.plugins.training_type.ddp import DDPPlugin
from pytorch_lightning.utilities.types import _PATH
from torch.distributed.algorithms.ddp_comm_hooks.debugging_hooks import noop_hook
from torch.nn.parallel import DistributedDataParallel

from nemo.collections.nlp.modules.common.megatron.module import Float16Module
>>>>>>> 66b5b07b
from nemo.core.connectors.save_restore_connector import SaveRestoreConnector
from nemo.core.optim import MasterOptimizerWrapper
from nemo.utils import AppState, logging

try:
    from apex.transformer import parallel_state

    HAVE_APEX = True

except (ImportError, ModuleNotFoundError):

    HAVE_APEX = False


class NLPDDPPlugin(DDPPlugin):
    """ DDP plugin for Pytorch Lightning. Needed to customize DDP for model parallel models.

    Args:
        no_ddp_communication_hook: Disable DDP communication hook when using AMP-O2
        with FP32 gradient accumulation.
    """

    accelerator = "ddp"

    def __init__(
        self,
        parallel_devices: Optional[List[torch.device]] = None,
        num_nodes: int = 1,
        cluster_environment: ClusterEnvironment = None,
        sync_batchnorm: bool = False,
        checkpoint_io: Optional[CheckpointIO] = None,
        no_ddp_communication_hook: bool = False,
        **kwargs: Union[Any, Dict[str, Any]],
    ) -> None:
        super().__init__(parallel_devices, num_nodes, cluster_environment, checkpoint_io, sync_batchnorm, **kwargs)

        if not HAVE_APEX:
<<<<<<< HEAD
            logging.warning("Apex was not found. Using model parallel or megatron models will error out.")
=======
            logging.warning(
                "Apex was not found. Please see the NeMo README for installation instructions: https://github.com/NVIDIA/NeMo#megatron-gpt."
            )
        self.no_ddp_communication_hook = no_ddp_communication_hook
>>>>>>> 66b5b07b

    def setup_distributed(self, global_rank: int = None, world_size: int = None) -> None:
        # call PTL init ddp
        super().setup_distributed()

        # init model parallel if needed
        app_state = AppState()

        if app_state.model_parallel_size is not None:
            self.init_model_parallel(app_state.global_rank, app_state.world_size)

    def configure_ddp(self):
        """ Override LightningModule ddp if using model parallel.
            Sets find_unused_parameters to False to use activation-checkpoint-recomputation.
        """

        app_state = AppState()

        if app_state.model_parallel_size is not None:
            logging.info(f"Configuring DDP for model parallelism.")

            # With model parallelism, multiple GPUs form a large "logical GPU"
            # this means that data parallel groups span multiple GPUs
            # and are non-trivial
            device_ids = self.determine_ddp_device_ids()
            self._model = DistributedDataParallel(
                LightningDistributedModule(self.model),
                device_ids=device_ids,
                output_device=device_ids[0],
                process_group=app_state.data_parallel_group,
                find_unused_parameters=False,
                **self._ddp_kwargs,
            )

            if self.no_ddp_communication_hook:
                # When using custom gradient accumulation and allreduce, disable
                # DDP communication hook that works on the gradient bucket.
                # Instead, use the custom gradient function and communication hook,
                # which is defined in the master optimizer wrapper.
                self._model.register_comm_hook(None, noop_hook)

        else:
            super().configure_ddp()

    def init_model_parallel(self, global_rank: int, world_size: int) -> None:
        """ Initializes Megatron-LM model parallel if using model parallelism.

        Args:
            global_rank (int): the global process index.
            world_size (int): the total number of GPUs, num_nodes * num_gpus
            is_slurm_managing_tasks (bool, optional): is the cluster managed by SLURM.
        """
        app_state = AppState()

        # we initialize megatron-lm model parallel and data parallel groups
        # after initializing DDP with PTL.
        if app_state.model_parallel_size is not None:
            if torch.distributed.is_initialized():
                parallel_state.initialize_model_parallel(app_state.model_parallel_size)
                app_state.model_parallel_group = parallel_state.get_tensor_model_parallel_group()
                app_state.data_parallel_group = parallel_state.get_data_parallel_group()
                app_state.model_parallel_rank = parallel_state.get_tensor_model_parallel_rank()
                app_state.data_parallel_rank = parallel_state.get_data_parallel_rank()
                app_state.data_parallel_size = parallel_state.get_data_parallel_world_size()
                logging.info(f'mp_rank: {app_state.model_parallel_rank}')
                logging.info(f'dp_rank: {app_state.data_parallel_rank}')

    def save_checkpoint(self, checkpoint: Dict[str, Any], filepath: _PATH) -> None:
        # PTL override to accomodate model parallel checkpoints
        filepath = self._inject_model_parallel_rank(filepath)
        return super().save_checkpoint(checkpoint, filepath)
<<<<<<< HEAD

    def remove_checkpoint(self, filepath: _PATH) -> None:
        # PTL override to accomodate model parallel checkpoints
        filepath = self._inject_model_parallel_rank(filepath)
        logging.info(f'Removing checkpoint: {filepath}')
        return super().remove_checkpoint(filepath)

    def _inject_model_parallel_rank(self, filepath):
        app_state = AppState()
        # inserts mp_rank_XX for model parallel checkpoints
        if app_state.model_parallel_size is not None and app_state.model_parallel_size > 1:
            # filepath needs to be updated to include mp_rank
            dirname = os.path.dirname(filepath)
            basename = os.path.basename(filepath)
            filepath = f'{dirname}/mp_rank_{app_state.model_parallel_rank:02d}/{basename}'
            return filepath
        else:
            return filepath

    @property
    def should_rank_save_checkpoint(self) -> bool:
        # PTL override that determines if checkpoints should be saved based on rank
        # for model parallel we need data_parallel_rank==0
        app_state = AppState()
=======

    def load_model_state_dict(self, checkpoint: Mapping[str, Any]) -> None:
        # Release strict state dict matching when using Megatron AMP-O2 to skip matching
        # half-precision module wrapper module.
        if hasattr(self.lightning_module, 'model'):
            if isinstance(self.lightning_module.model, Float16Module):
                new_state_dict = {}
                for key in checkpoint['state_dict'].keys():
                    new_key = key.replace('model.', 'model.module.', 1)
                    new_state_dict[new_key] = checkpoint['state_dict'][key]
                checkpoint['state_dict'] = new_state_dict

        self.lightning_module.load_state_dict(checkpoint["state_dict"])

    def remove_checkpoint(self, filepath: _PATH) -> None:
        # PTL override to accomodate model parallel checkpoints
        filepath = self._inject_model_parallel_rank(filepath)
        logging.info(f'Removing checkpoint: {filepath}')
        return super().remove_checkpoint(filepath)

    def _inject_model_parallel_rank(self, filepath):
        app_state = AppState()
        # inserts mp_rank_XX for model parallel checkpoints
        if app_state.model_parallel_size is not None and app_state.model_parallel_size > 1:
            # filepath needs to be updated to include mp_rank
            dirname = os.path.dirname(filepath)
            basename = os.path.basename(filepath)
            filepath = f'{dirname}/mp_rank_{app_state.model_parallel_rank:02d}/{basename}'
            return filepath
        else:
            return filepath

    @property
    def should_rank_save_checkpoint(self) -> bool:
        # PTL override that determines if checkpoints should be saved based on rank
        # for model parallel we need data_parallel_rank==0
        app_state = AppState()
>>>>>>> 66b5b07b
        if app_state.model_parallel_size is not None and app_state.model_parallel_size > 1:
            return app_state.data_parallel_rank == 0
        else:
            return super().should_rank_save_checkpoint

    @property
    def distributed_sampler_kwargs(self):
        app_state = AppState()
        if app_state.model_parallel_size is not None:
            # When using model parallel, data parallel groups are non-trivial and they
            # correspond to the logical GPUs. This means that the GPUs that form a
            # single logical GPU all need to get the same batch of data.
            distributed_sampler_kwargs = dict(
                num_replicas=app_state.data_parallel_size, rank=app_state.data_parallel_rank
            )
            return distributed_sampler_kwargs

        else:
            return super(NLPDDPPlugin, self).distributed_sampler_kwargs


class NLPSaveRestoreConnector(SaveRestoreConnector):
    def __init__(self) -> None:
        super().__init__()
        if not HAVE_APEX:
<<<<<<< HEAD
            logging.warning("Apex was not found. Using model parallel or megatron models will error out.")
=======
            logging.warning(
                "Apex was not found. Please see the NeMo README for installation instructions: https://github.com/NVIDIA/NeMo#megatron-gpt."
            )
>>>>>>> 66b5b07b

    def save_to(self, model, save_path: str):
        app_state = AppState()
        if app_state.model_parallel_size is not None and app_state.model_parallel_size > 1:

            dir_name = os.path.dirname(save_path)

            # first we save the weights for each model parallel rank
            if app_state.data_parallel_rank == 0:
                mp_model_weights = os.path.join(
                    dir_name, f'mp_rank_{app_state.model_parallel_rank:02d}_' + self.model_weights_ckpt
                )
                self._save_state_dict_to_disk(model.state_dict(), mp_model_weights)

            if torch.distributed.is_initialized():
                torch.distributed.barrier()

            # create nemo file from folder with all mp_ranks checkpoints
            if app_state.model_parallel_rank == 0 and app_state.data_parallel_rank == 0:
                with tempfile.TemporaryDirectory() as tmpdir:

                    # move weights to the tmpdir
                    for mp_rank in range(app_state.model_parallel_size):
                        os.makedirs(os.path.join(tmpdir, f'mp_rank_{mp_rank:02d}'))
                        mp_model_weights = os.path.join(dir_name, f'mp_rank_{mp_rank:02d}_' + self.model_weights_ckpt)
                        shutil.move(
                            mp_model_weights, os.path.join(tmpdir, f'mp_rank_{mp_rank:02d}', self.model_weights_ckpt)
                        )

                    # create config and artifacts in tmpdir
                    config_yaml = os.path.join(tmpdir, self.model_config_yaml)
                    model.to_config_file(path2yaml_file=config_yaml)
                    if hasattr(model, 'artifacts') and model.artifacts is not None:
                        self._handle_artifacts(model, nemo_file_folder=tmpdir)
                        self._update_artifact_paths(model, path2yaml_file=config_yaml)

                    # create tar file
                    self._make_nemo_file_from_folder(save_path, tmpdir)

        else:
            return super().save_to(model, save_path)


class GradScaler(torch.cuda.amp.GradScaler):
    """
    Gradient sclaer for model-parallel inf check. The inf in gradients are checked across tensor-parallel
    ranks in (1) executing optimizer step and (2) gradient scaler update.

    """

    def __init__(
<<<<<<< HEAD
        self, init_scale=2.0 ** 16, growth_factor=2.0, backoff_factor=0.5, growth_interval=2000, enabled=True
=======
        self,
        init_scale=2.0 ** 16,
        growth_factor=2.0,
        backoff_factor=0.5,
        growth_interval=2000,
        enabled=True,
        hysteresis=1,
>>>>>>> 66b5b07b
    ):
        super().__init__(
            init_scale=init_scale,
            growth_factor=growth_factor,
            backoff_factor=backoff_factor,
            growth_interval=growth_interval,
            enabled=enabled,
        )
<<<<<<< HEAD
=======
        self.optimizer_update_skipped: Optional[bool] = None
        self.hysteresis = hysteresis
        self._hysteresis_tracker = self.hysteresis
>>>>>>> 66b5b07b

    def _maybe_opt_step(self, optimizer, optimizer_state, *args, **kwargs):
        retval = None
        found_inf = torch.cuda.FloatTensor([sum(v.item() for v in optimizer_state["found_inf_per_device"].values())])

        # Update across all model parallel instances.
        torch.distributed.all_reduce(
            found_inf, op=torch.distributed.ReduceOp.MAX, group=parallel_state.get_model_parallel_group()
        )

        if found_inf.item() == 0:
            retval = optimizer.step(*args, **kwargs)
<<<<<<< HEAD
=======
            self.optimizer_update_skipped = False
        else:
            self.optimizer_update_skipped = True
>>>>>>> 66b5b07b
        return retval

    def update(self, new_scale=None):
        """
<<<<<<< HEAD
        Updates the scale factor.

        If any optimizer steps were skipped the scale is multiplied by ``backoff_factor``
        to reduce it. If ``growth_interval`` unskipped iterations occurred consecutively,
        the scale is multiplied by ``growth_factor`` to increase it.

        Passing ``new_scale`` sets the new scale value manually. (``new_scale`` is not
        used directly, it's used to fill GradScaler's internal scale tensor. So if
        ``new_scale`` was a tensor, later in-place changes to that tensor will not further
        affect the scale GradScaler uses internally.)

        Args:
            new_scale (float or :class:`torch.cuda.FloatTensor`, optional, default=None):  New scale factor.

        .. warning::
            :meth:`update` should only be called at the end of the iteration, after ``scaler.step(optimizer)`` has
            been invoked for all optimizers used this iteration.
        """
        if not self._enabled:
            return

        _scale, _growth_tracker = self._check_scale_growth_tracker("update")

        if new_scale is not None:
            # Accept a new user-defined scale.
            if isinstance(new_scale, float):
                self._scale.fill_(new_scale)  # type: ignore[union-attr]
            else:
                reason = "new_scale should be a float or a 1-element torch.cuda.FloatTensor with requires_grad=False."
                assert isinstance(new_scale, torch.cuda.FloatTensor), reason  # type: ignore[attr-defined]
                assert new_scale.numel() == 1, reason
                assert new_scale.requires_grad is False, reason
                self._scale.copy_(new_scale)  # type: ignore[union-attr]
        else:
            # Consume shared inf/nan data collected from optimizers to update the scale.
            # If all found_inf tensors are on the same device as self._scale, this operation is asynchronous.
            found_infs = [
                found_inf.to(device=_scale.device, non_blocking=True)
                for state in self._per_optimizer_states.values()
                for found_inf in state["found_inf_per_device"].values()
            ]

            assert len(found_infs) > 0, "No inf checks were recorded prior to update."

            found_inf_combined = found_infs[0]

            # Update across all model parallel instances.
            torch.distributed.all_reduce(
                found_inf_combined, op=torch.distributed.ReduceOp.MAX, group=parallel_state.get_model_parallel_group()
            )

            if len(found_infs) > 1:
                for i in range(1, len(found_infs)):
                    found_inf = found_infs[i]
                    # Update across all model parallel instances.
                    torch.distributed.all_reduce(
                        found_inf, op=torch.distributed.ReduceOp.MAX, group=parallel_state.get_model_parallel_group()
                    )
                    found_inf_combined += found_inf

            torch._amp_update_scale_(
                _scale,
                _growth_tracker,
                found_inf_combined,
                self._growth_factor,
                self._backoff_factor,
                self._growth_interval,
            )

        # To prepare for next iteration, clear the data collected from optimizers this iteration.
        self._per_optimizer_states = defaultdict(torch.cuda.amp.grad_scaler._refresh_per_optimizer_state)
=======
        Updates to native grad scaler update function.
        1. Check inf across model-parallel ranks.
        2. Update hysteresis tracker.
        3. Apply hysteresis to grad scale update.
        """
        if not self._enabled:
            return

        _scale, _growth_tracker = self._check_scale_growth_tracker("update")

        if new_scale is not None:
            # Accept a new user-defined scale.
            if isinstance(new_scale, float):
                self._scale.fill_(new_scale)  # type: ignore[union-attr]
            else:
                reason = "new_scale should be a float or a 1-element torch.cuda.FloatTensor with requires_grad=False."
                assert isinstance(new_scale, torch.cuda.FloatTensor), reason  # type: ignore[attr-defined]
                assert new_scale.numel() == 1, reason
                assert new_scale.requires_grad is False, reason
                self._scale.copy_(new_scale)  # type: ignore[union-attr]
        else:
            # Consume shared inf/nan data collected from optimizers to update the scale.
            # If all found_inf tensors are on the same device as self._scale, this operation is asynchronous.
            found_infs = [
                found_inf.to(device=_scale.device, non_blocking=True)
                for state in self._per_optimizer_states.values()
                for found_inf in state["found_inf_per_device"].values()
            ]

            assert len(found_infs) > 0, "No inf checks were recorded prior to update."

            found_inf_combined = found_infs[0]

            # Update across all model parallel instances.
            torch.distributed.all_reduce(
                found_inf_combined, op=torch.distributed.ReduceOp.MAX, group=parallel_state.get_model_parallel_group()
            )

            if len(found_infs) > 1:
                for i in range(1, len(found_infs)):
                    found_inf = found_infs[i]
                    # Update across all model parallel instances.
                    torch.distributed.all_reduce(
                        found_inf, op=torch.distributed.ReduceOp.MAX, group=parallel_state.get_model_parallel_group()
                    )
                    found_inf_combined += found_inf

            if found_inf_combined > 0:
                self._hysteresis_tracker -= 1
                if self._hysteresis_tracker <= 0:
                    # When hysteresis becomes zero, follow the native grad scale update rule.
                    # Increase scale and reset growth tracker
                    torch._amp_update_scale_(
                        _scale,
                        _growth_tracker,
                        found_inf_combined,
                        self._growth_factor,
                        self._backoff_factor,
                        self._growth_interval,
                    )
                else:
                    # Only reset the growth tracker when hysteresis is larger than zero
                    _growth_tracker.fill_(0.0)
            else:
                # When no inf found, follow the native grad scale update rule.
                # Increment growth_tracker, update scale when growth tracker reaches the interval, and
                # reset the hysteresis tracker.
                torch._amp_update_scale_(
                    _scale,
                    _growth_tracker,
                    found_inf_combined,
                    self._growth_factor,
                    self._backoff_factor,
                    self._growth_interval,
                )
                self._hysteresis_tracker = self.hysteresis

        # To prepare for next iteration, clear the data collected from optimizers this iteration.
        self._per_optimizer_states = defaultdict(torch.cuda.amp.grad_scaler._refresh_per_optimizer_state)

    def state_dict(self):
        """
        Add hysteresis_tracker to the native functions' state_dict
        """
        return (
            {
                "scale": self.get_scale(),
                "growth_factor": self._growth_factor,
                "backoff_factor": self._backoff_factor,
                "growth_interval": self._growth_interval,
                "_growth_tracker": self._get_growth_tracker(),
                "_hysteresis_tracker": self._hysteresis_tracker,
            }
            if self._enabled
            else {}
        )

    def load_state_dict(self, state_dict):
        """
        Load hysteresis_tracker in addition to the state dict of the native function
        """
        if not self._enabled:
            return

        if len(state_dict) == 0:
            raise RuntimeError(
                "The source state dict is empty, possibly because it was saved "
                "from a disabled instance of GradScaler."
            )

        self._init_scale = state_dict["scale"]
        if self._scale is not None:
            self._scale.fill_(state_dict["scale"])
        self._growth_factor = state_dict["growth_factor"]
        self._backoff_factor = state_dict["backoff_factor"]
        self._growth_interval = state_dict["growth_interval"]
        self._init_growth_tracker = state_dict["_growth_tracker"]
        if self._growth_tracker is not None:
            self._growth_tracker.fill_(state_dict["_growth_tracker"])
        if "_hysterisis_tracker" in state_dict:
            self._hysteresis_tracker = state_dict["_hysterisis_tracker"]
        else:
            self._hysteresis_tracker = 1


class MegatronHalfPrecisionPlugin(NativeMixedPrecisionPlugin):
    """
    Plugin for Half (FP16 and BF16) precision training.
    This plugin assumes the use of the optimizer with master parameters (fp32).
    This plugin uses half-precision at all operators in the model so need of input precision
    at each layer operator.

    Args:
        precision: Whether to use ``torch.float16`` (``16``) or ``torch.bfloat16`` (``'bf16'``).
        device: The device for ``torch.autocast``.
        scaler: An optional :class:`torch.cuda.amp.GradScaler` to use.
    """

    def __init__(
        self, precision: Union[str, int], device: str, scaler: Optional[torch.cuda.amp.GradScaler] = None
    ) -> None:
        super().__init__(precision, device, scaler)

    def optimizer_step(
        self,
        model: Union["pl.LightningModule", torch.nn.Module],
        optimizer: torch.optim.Optimizer,
        optimizer_idx: int,
        closure: Callable[[], Any],
        **kwargs: Any,
    ) -> None:
        assert isinstance(
            optimizer, MasterOptimizerWrapper
        ), "MegatronHalfPrecisionPlugin supports only the optimizer with master parameters"

        if self.scaler is None:
            assert optimizer.fp32_grad_accumulation, "BF16 uses FP32 grad accumulation"
            if optimizer.async_master_grads_allreudce:
                # Execute the last step with asynchronous master gradients all-reduce
                with optimizer.grad_sync():
                    _ = closure()
            else:
                _ = closure()
                optimizer.allreduce_main_grads()

            self._after_closure(model, optimizer, optimizer_idx)
            return optimizer.step(**kwargs)

        if isinstance(optimizer, torch.optim.LBFGS):
            raise MisconfigurationException(
                f"Native AMP and the LBFGS optimizer are not compatible (optimizer {optimizer_idx})."
            )
        assert not optimizer.fp32_grad_accumulation, "FP16 uses FP16 grad accumulation"
        closure_result = closure()

        # TODO: Add an option for merged all-reduce

        # cast fp16 grads to fp32 and copy to main grads, which are used for unscale and param update
        optimizer.copy_model_grads_to_main_grads()
        # `unscale` after the closure is executed but before the `on_before_optimizer_step` hook.
        # unscale main (fp32) gradients
        self.scaler.unscale_(optimizer)
        self._after_closure(model, optimizer, optimizer_idx)
        skipped_backward = closure_result is None
        # in manual optimization, the closure does not return a value
        if not isinstance(model, pl.LightningModule) or not model.automatic_optimization or not skipped_backward:
            # note: the scaler will skip the `optimizer.step` if nonfinite gradients are found
            self.scaler.step(optimizer, **kwargs)
            self.scaler.update()
            model.log('grad_scale', self.scaler.get_scale())

    @contextmanager
    def forward_context(self) -> Generator[None, None, None]:
        """ No explicit precision casting. Inputs are supposed to be manually casted """
        try:
            yield
        finally:
            pass
>>>>>>> 66b5b07b
<|MERGE_RESOLUTION|>--- conflicted
+++ resolved
@@ -16,23 +16,13 @@
 import shutil
 import tempfile
 from collections import defaultdict
-<<<<<<< HEAD
-from typing import Any, Dict, List, Optional, Union
-=======
 from contextlib import contextmanager
 from typing import Any, Callable, Dict, Generator, List, Mapping, Optional, Union
->>>>>>> 66b5b07b
 
 import torch
 from pytorch_lightning.overrides import LightningDistributedModule
 from pytorch_lightning.plugins.environments.cluster_environment import ClusterEnvironment
 from pytorch_lightning.plugins.io.checkpoint_plugin import CheckpointIO
-<<<<<<< HEAD
-from pytorch_lightning.plugins.training_type.ddp import DDPPlugin
-from pytorch_lightning.utilities.types import _PATH
-from torch.nn.parallel import DistributedDataParallel
-
-=======
 from pytorch_lightning.plugins.precision import NativeMixedPrecisionPlugin
 from pytorch_lightning.plugins.training_type.ddp import DDPPlugin
 from pytorch_lightning.utilities.types import _PATH
@@ -40,7 +30,6 @@
 from torch.nn.parallel import DistributedDataParallel
 
 from nemo.collections.nlp.modules.common.megatron.module import Float16Module
->>>>>>> 66b5b07b
 from nemo.core.connectors.save_restore_connector import SaveRestoreConnector
 from nemo.core.optim import MasterOptimizerWrapper
 from nemo.utils import AppState, logging
@@ -78,14 +67,10 @@
         super().__init__(parallel_devices, num_nodes, cluster_environment, checkpoint_io, sync_batchnorm, **kwargs)
 
         if not HAVE_APEX:
-<<<<<<< HEAD
-            logging.warning("Apex was not found. Using model parallel or megatron models will error out.")
-=======
             logging.warning(
                 "Apex was not found. Please see the NeMo README for installation instructions: https://github.com/NVIDIA/NeMo#megatron-gpt."
             )
         self.no_ddp_communication_hook = no_ddp_communication_hook
->>>>>>> 66b5b07b
 
     def setup_distributed(self, global_rank: int = None, world_size: int = None) -> None:
         # call PTL init ddp
@@ -157,32 +142,6 @@
         # PTL override to accomodate model parallel checkpoints
         filepath = self._inject_model_parallel_rank(filepath)
         return super().save_checkpoint(checkpoint, filepath)
-<<<<<<< HEAD
-
-    def remove_checkpoint(self, filepath: _PATH) -> None:
-        # PTL override to accomodate model parallel checkpoints
-        filepath = self._inject_model_parallel_rank(filepath)
-        logging.info(f'Removing checkpoint: {filepath}')
-        return super().remove_checkpoint(filepath)
-
-    def _inject_model_parallel_rank(self, filepath):
-        app_state = AppState()
-        # inserts mp_rank_XX for model parallel checkpoints
-        if app_state.model_parallel_size is not None and app_state.model_parallel_size > 1:
-            # filepath needs to be updated to include mp_rank
-            dirname = os.path.dirname(filepath)
-            basename = os.path.basename(filepath)
-            filepath = f'{dirname}/mp_rank_{app_state.model_parallel_rank:02d}/{basename}'
-            return filepath
-        else:
-            return filepath
-
-    @property
-    def should_rank_save_checkpoint(self) -> bool:
-        # PTL override that determines if checkpoints should be saved based on rank
-        # for model parallel we need data_parallel_rank==0
-        app_state = AppState()
-=======
 
     def load_model_state_dict(self, checkpoint: Mapping[str, Any]) -> None:
         # Release strict state dict matching when using Megatron AMP-O2 to skip matching
@@ -220,7 +179,6 @@
         # PTL override that determines if checkpoints should be saved based on rank
         # for model parallel we need data_parallel_rank==0
         app_state = AppState()
->>>>>>> 66b5b07b
         if app_state.model_parallel_size is not None and app_state.model_parallel_size > 1:
             return app_state.data_parallel_rank == 0
         else:
@@ -246,13 +204,9 @@
     def __init__(self) -> None:
         super().__init__()
         if not HAVE_APEX:
-<<<<<<< HEAD
-            logging.warning("Apex was not found. Using model parallel or megatron models will error out.")
-=======
             logging.warning(
                 "Apex was not found. Please see the NeMo README for installation instructions: https://github.com/NVIDIA/NeMo#megatron-gpt."
             )
->>>>>>> 66b5b07b
 
     def save_to(self, model, save_path: str):
         app_state = AppState()
@@ -304,9 +258,6 @@
     """
 
     def __init__(
-<<<<<<< HEAD
-        self, init_scale=2.0 ** 16, growth_factor=2.0, backoff_factor=0.5, growth_interval=2000, enabled=True
-=======
         self,
         init_scale=2.0 ** 16,
         growth_factor=2.0,
@@ -314,7 +265,6 @@
         growth_interval=2000,
         enabled=True,
         hysteresis=1,
->>>>>>> 66b5b07b
     ):
         super().__init__(
             init_scale=init_scale,
@@ -323,12 +273,9 @@
             growth_interval=growth_interval,
             enabled=enabled,
         )
-<<<<<<< HEAD
-=======
         self.optimizer_update_skipped: Optional[bool] = None
         self.hysteresis = hysteresis
         self._hysteresis_tracker = self.hysteresis
->>>>>>> 66b5b07b
 
     def _maybe_opt_step(self, optimizer, optimizer_state, *args, **kwargs):
         retval = None
@@ -341,89 +288,13 @@
 
         if found_inf.item() == 0:
             retval = optimizer.step(*args, **kwargs)
-<<<<<<< HEAD
-=======
             self.optimizer_update_skipped = False
         else:
             self.optimizer_update_skipped = True
->>>>>>> 66b5b07b
         return retval
 
     def update(self, new_scale=None):
         """
-<<<<<<< HEAD
-        Updates the scale factor.
-
-        If any optimizer steps were skipped the scale is multiplied by ``backoff_factor``
-        to reduce it. If ``growth_interval`` unskipped iterations occurred consecutively,
-        the scale is multiplied by ``growth_factor`` to increase it.
-
-        Passing ``new_scale`` sets the new scale value manually. (``new_scale`` is not
-        used directly, it's used to fill GradScaler's internal scale tensor. So if
-        ``new_scale`` was a tensor, later in-place changes to that tensor will not further
-        affect the scale GradScaler uses internally.)
-
-        Args:
-            new_scale (float or :class:`torch.cuda.FloatTensor`, optional, default=None):  New scale factor.
-
-        .. warning::
-            :meth:`update` should only be called at the end of the iteration, after ``scaler.step(optimizer)`` has
-            been invoked for all optimizers used this iteration.
-        """
-        if not self._enabled:
-            return
-
-        _scale, _growth_tracker = self._check_scale_growth_tracker("update")
-
-        if new_scale is not None:
-            # Accept a new user-defined scale.
-            if isinstance(new_scale, float):
-                self._scale.fill_(new_scale)  # type: ignore[union-attr]
-            else:
-                reason = "new_scale should be a float or a 1-element torch.cuda.FloatTensor with requires_grad=False."
-                assert isinstance(new_scale, torch.cuda.FloatTensor), reason  # type: ignore[attr-defined]
-                assert new_scale.numel() == 1, reason
-                assert new_scale.requires_grad is False, reason
-                self._scale.copy_(new_scale)  # type: ignore[union-attr]
-        else:
-            # Consume shared inf/nan data collected from optimizers to update the scale.
-            # If all found_inf tensors are on the same device as self._scale, this operation is asynchronous.
-            found_infs = [
-                found_inf.to(device=_scale.device, non_blocking=True)
-                for state in self._per_optimizer_states.values()
-                for found_inf in state["found_inf_per_device"].values()
-            ]
-
-            assert len(found_infs) > 0, "No inf checks were recorded prior to update."
-
-            found_inf_combined = found_infs[0]
-
-            # Update across all model parallel instances.
-            torch.distributed.all_reduce(
-                found_inf_combined, op=torch.distributed.ReduceOp.MAX, group=parallel_state.get_model_parallel_group()
-            )
-
-            if len(found_infs) > 1:
-                for i in range(1, len(found_infs)):
-                    found_inf = found_infs[i]
-                    # Update across all model parallel instances.
-                    torch.distributed.all_reduce(
-                        found_inf, op=torch.distributed.ReduceOp.MAX, group=parallel_state.get_model_parallel_group()
-                    )
-                    found_inf_combined += found_inf
-
-            torch._amp_update_scale_(
-                _scale,
-                _growth_tracker,
-                found_inf_combined,
-                self._growth_factor,
-                self._backoff_factor,
-                self._growth_interval,
-            )
-
-        # To prepare for next iteration, clear the data collected from optimizers this iteration.
-        self._per_optimizer_states = defaultdict(torch.cuda.amp.grad_scaler._refresh_per_optimizer_state)
-=======
         Updates to native grad scaler update function.
         1. Check inf across model-parallel ranks.
         2. Update hysteresis tracker.
@@ -621,5 +492,4 @@
         try:
             yield
         finally:
-            pass
->>>>>>> 66b5b07b
+            pass