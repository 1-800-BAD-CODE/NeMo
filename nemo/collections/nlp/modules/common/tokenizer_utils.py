--- conflicted
+++ resolved
@@ -99,13 +99,9 @@
 
     if 'megatron' in tokenizer_name:
         if not HAVE_APEX:
-<<<<<<< HEAD
-            raise RuntimeError("Apex required to use megatron.")
-=======
             logging.warning(
                 "Apex was not found. Please see the NeMo README for installation instructions: https://github.com/NVIDIA/NeMo#megatron-gpt."
             )
->>>>>>> 66b5b07b
         if vocab_file is None:
             vocab_file = nemo.collections.nlp.modules.common.megatron.megatron_utils.get_megatron_vocab_file(
                 tokenizer_name
