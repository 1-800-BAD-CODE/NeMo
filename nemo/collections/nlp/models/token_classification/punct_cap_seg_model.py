--- conflicted
+++ resolved
@@ -9,19 +9,8 @@
 from omegaconf import DictConfig, open_dict
 from pytorch_lightning import Trainer
 
-<<<<<<< HEAD
+from nemo.collections.common.data import ConcatMapDataset
 from nemo.collections.common.losses import AggregatorLoss, CrossEntropyLoss
-from nemo.core.neural_types import NeuralType, LogitsType, LengthsType, TokenIndex
-from nemo.collections.nlp.models.nlp_model import NLPModel
-from nemo.collections.nlp.modules.common import TokenClassifier
-from nemo.collections.common.tokenizers import AutoTokenizer
-from nemo.collections.common.data import ConcatMapDataset
-from nemo.core import PretrainedModelInfo, typecheck
-from nemo.utils import logging
-=======
-from nemo.collections.common.data import ConcatDataset
-from nemo.collections.common.losses import AggregatorLoss, CrossEntropyLoss
->>>>>>> 8116bb78
 from nemo.collections.common.metrics import GlobalAverageLossMetric
 from nemo.collections.common.tokenizers import AutoTokenizer
 from nemo.collections.nlp.data.token_classification.punct_cap_seg_dataset import (
@@ -266,13 +255,7 @@
             datasets=datasets,
             sampling_technique=cfg.get("sampling_technique", "temperature"),
             sampling_temperature=cfg.get("sampling_temperature", 5),
-<<<<<<< HEAD
-            sampling_probabilities=cfg.get("sampling_probabilities", None)
-=======
             sampling_probabilities=cfg.get("sampling_probabilities", None),
-            global_rank=self._trainer.global_rank,
-            world_size=self._trainer.world_size,
->>>>>>> 8116bb78
         )
         dataloader = torch.utils.data.DataLoader(
             dataset=dataset,
