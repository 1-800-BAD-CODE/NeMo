--- conflicted
+++ resolved
@@ -325,11 +325,7 @@
         )
 
     def setup(self, stage=None):
-<<<<<<< HEAD
         resume_checkpoint_path = self.trainer.checkpoint_connector.resume_from_checkpoint_fit_path
-=======
-        resume_checkpoint_path = self.trainer.checkpoint_connector.resume_checkpoint_path
->>>>>>> ec99f425
         if resume_checkpoint_path:
             try:
                 init_consumed_samples = int(
