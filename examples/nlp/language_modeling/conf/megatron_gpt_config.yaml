--- conflicted
+++ resolved
@@ -72,10 +72,7 @@
   # precision
   native_amp_init_scale: 4294967296 # 2 ** 32
   native_amp_growth_interval: 1000
-<<<<<<< HEAD
-=======
   hysteresis: 2 # Gradient scale hysteresis
->>>>>>> 66b5b07b
   fp32_residual_connection: False # Move residual connections to fp32
   fp16_lm_cross_entropy: False # Move the cross entropy unreduced loss calculation for lm head to fp16
 
