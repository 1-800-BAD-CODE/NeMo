name: PromptTuning
restore_from_path: ???  # used when starting from a .nemo file

trainer:
  devices: 1
  num_nodes: 1
<<<<<<< HEAD
  accelerator: ddp
  precision: 16
=======
  accelerator: gpu
  precision: 32
>>>>>>> ec99f425
  logger: False # logger provided by exp_manager
  enable_checkpointing: False
  replace_sampler_ddp: False
  max_epochs: null
  max_steps: 3000 # consumed_samples = global_step * micro_batch_size * data_parallel_size * accumulate_grad_batches
  log_every_n_steps: 10
  val_check_interval: 250
  limit_val_batches: 50
  limit_test_batches: 500
  accumulate_grad_batches: 1 # do not modify, grad acc is automatic for training megatron models
  gradient_clip_val: null

exp_manager:
  explicit_log_dir: null
  exp_dir: null
  name: PromptTuning
  create_wandb_logger: False
  wandb_logger_kwargs:
    project: None
    name: None
  resume_if_exists: True
  resume_ignore_no_checkpoint: True
  create_checkpoint_callback: True
  checkpoint_callback_params:
    monitor: val_loss
    save_top_k: 3
    mode: min
    always_save_nemo: False # saves nemo file during validation, not implemented for model parallel
    save_nemo_on_train_end: True # not recommended when training large models on clusters with short time limits
    filename: 'megatron_gpt--{val_loss:.2f}-{step}-{consumed_samples}'
    model_parallel_size: ${multiply:${model.tensor_model_parallel_size}, ${model.pipeline_model_parallel_size}}


model:
  # specify micro_batch_size, global_batch_size, and model parallelism
  # gradient accumulation will be done automatically based on data_parallel_size
  micro_batch_size: 4 # limited by GPU memory
  global_batch_size: 8 # will use more micro batches to reach global batch size
  tensor_model_parallel_size: 1 # intra-layer model parallelism
  pipeline_model_parallel_size: 1 # inter-layer model parallelism

  # model architecture
  encoder_seq_length: 2048
  max_position_embeddings: ${.encoder_seq_length}
  num_layers: 12
  hidden_size: 768
  ffn_hidden_size: 3072 # Transformer FFN hidden size. Usually 4 * hidden_size.
  num_attention_heads: 12
  init_method_std: 0.02 # Standard deviation of the zero mean normal distribution used for weight initialization.')
  hidden_dropout: 0.1 # Dropout probability for hidden state transformer.
  kv_channels: null # Projection weights dimension in multi-head attention. Set to hidden_size // num_attention_heads if null
  apply_query_key_layer_scaling: True # scale Q * K^T by 1 / layer-number.
  layernorm_epsilon: 1e-5
  make_vocab_size_divisible_by: 128 # Pad the vocab size to be divisible by this value for computation efficiency.
  pre_process: True # add embedding
  post_process: True # add pooler
  persist_layer_norm: True # Use of persistent fused layer norm kernel.
  gradient_as_bucket_view: False # Allocate gradients in a contiguous bucket to save memory (less fragmentation and buffer memory)

  tokenizer:
    library: 'megatron'
    type: 'GPT2BPETokenizer'
    model: null
    vocab_file: null
    merge_file: null 

  # Prompt Tuning
  use_soft_prompts: True
  num_prompt_tokens: 150
  existing_prompt_tags: []
  new_prompt_tags: ???
  new_prompt_init_text: ['some initialization text goes here']
  new_prompt_init_methods: ['text']
  calc_loss_on_answer_only: False


  # precision
  native_amp_init_scale: 4294967296 # 2 ** 32
  native_amp_growth_interval: 1000
  hysteresis: 2 # Gradient scale hysteresis
  fp32_residual_connection: False # Move residual connections to fp32
  fp16_lm_cross_entropy: False # Move the cross entropy unreduced loss calculation for lm head to fp16

  # Megatron O2-style half-precision
  megatron_amp_O2: False # Enable O2-level automatic mixed precision using master parameters

  # miscellaneous
  seed: 1234
  use_cpu_initialization: False # Init weights on the CPU (slow for large models)
  onnx_safe: False # Use work-arounds for known problems with Torch ONNX exporter.
  apex_transformer_log_level: 30 # Python logging level displays logs with severity greater than or equal to this

  activations_checkpoint_method: null # 'uniform', 'block'
  activations_checkpoint_num_layers: 1 

  data:
    data_prefix: None
    train_ds: ???
    valid_ds: ???
    data_impl: mmap
    splits_string: 900,50,50
    seq_length: ${model.encoder_seq_length}
    skip_warmup: True
    num_workers: 0
    dataloader_type: single # cyclic
    reset_position_ids: False # Reset position ids after end-of-document token
    reset_attention_mask: False # Reset attention mask after end-of-document token
    eod_mask_loss: False # Mask loss for the end of document tokens
  
  optim:
    name: fused_adam
    lr: 1e-5
    weight_decay: 0.01 
    betas: 
    - 0.9
    - 0.98
    sched:
      name: CosineAnnealing
      warmup_steps: 50
      constant_steps: 10
      min_lr: 1e-6<|MERGE_RESOLUTION|>--- conflicted
+++ resolved
@@ -4,13 +4,8 @@
 trainer:
   devices: 1
   num_nodes: 1
-<<<<<<< HEAD
-  accelerator: ddp
-  precision: 16
-=======
   accelerator: gpu
   precision: 32
->>>>>>> ec99f425
   logger: False # logger provided by exp_manager
   enable_checkpointing: False
   replace_sampler_ddp: False
