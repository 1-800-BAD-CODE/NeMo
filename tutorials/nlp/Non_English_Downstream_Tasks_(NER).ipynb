{
<<<<<<< HEAD
  "nbformat": 4,
  "nbformat_minor": 0,
  "metadata": {
    "colab": {
      "name": "Non_English_Downstream_Tasks_(NER).ipynb",
      "private_outputs": true,
      "provenance": [],
      "collapsed_sections": []
    },
    "kernelspec": {
      "name": "python3",
      "display_name": "Python 3"
    },
    "accelerator": "GPU",
    "pycharm": {
      "stem_cell": {
        "cell_type": "raw",
        "source": [],
        "metadata": {
          "collapsed": false
        }
      }
    }
  },
  "cells": [
    {
      "cell_type": "code",
      "metadata": {
        "id": "OETcTQlcguCm"
      },
      "source": [
        "BRANCH = 'r1.3.0'"
      ],
      "execution_count": null,
      "outputs": []
    },
    {
      "cell_type": "code",
      "metadata": {
        "id": "o_0K1lsW1dj9"
      },
      "source": [
        "\"\"\"\n",
        "You can run either this notebook locally (if you have all the dependencies and a GPU) or on Google Colab.\n",
        "\n",
        "Instructions for setting up Colab are as follows:\n",
        "1. Open a new Python 3 notebook.\n",
        "2. Import this notebook from GitHub (File -> Upload Notebook -> \"GITHUB\" tab -> copy/paste GitHub URL)\n",
        "3. Connect to an instance with a GPU (Runtime -> Change runtime type -> select \"GPU\" for hardware accelerator)\n",
        "4. Run this cell to set up dependencies.\n",
        "\"\"\"\n",
        "# If you're using Google Colab and not running locally, run this cell\n",
        "\n",
        "# install NeMo\n",
        "!python -m pip install git+https://github.com/NVIDIA/NeMo.git@${BRANCH}#egg=nemo_toolkit[nlp]"
      ],
      "execution_count": null,
      "outputs": []
    },
    {
      "cell_type": "code",
      "metadata": {
        "pycharm": {
          "name": "#%%\n"
        },
        "id": "pC0slAc0h9zN"
      },
      "source": [
        "# If you're not using Colab, you might need to upgrade jupyter notebook to avoid the following error:\n",
        "# 'ImportError: IProgress not found. Please update jupyter and ipywidgets.'\n",
        "\n",
        "! pip install ipywidgets\n",
        "! jupyter nbextension enable --py widgetsnbextension\n",
        "\n",
        "# Please restart the kernel after running this cell"
      ],
      "execution_count": null,
      "outputs": []
    },
    {
      "cell_type": "code",
      "metadata": {
        "id": "dzqD2WDFOIN-"
      },
      "source": [
        "from nemo.collections import nlp as nemo_nlp\n",
        "from nemo.utils.exp_manager import exp_manager\n",
        "\n",
        "import os\n",
        "import wget \n",
        "import torch\n",
        "import pytorch_lightning as pl\n",
        "from omegaconf import OmegaConf\n",
        "\n",
        "import zipfile\n",
        "import random"
      ],
      "execution_count": null,
      "outputs": []
    },
    {
      "cell_type": "markdown",
      "metadata": {
        "id": "daYw_Xll2ZR9"
      },
      "source": [
        "# Tutorial Overview\n",
        "In this tutorial, we will show how to use a pre-trained BERT language model on a non-English downstream task. Here we are going to use Persian language and Named entity recognition (NER) task as an example. Note, most of the rest downstream tasks supported in NeMo should work similarly for other languages. \n",
        "\n",
        "# Task Description\n",
        "NER is the task of detecting and classifying key information (entities) in text.\n",
        "For example, in a sentence:  `Mary lives in Santa Clara and works at NVIDIA`, we should detect that `Mary` is a person, `Santa Clara` is a location and `NVIDIA` is a company.\n",
        "\n",
        "In this tutorial we will be using [BERT language model](https://arxiv.org/abs/1810.04805).\n",
        "\n",
        "To read more about other topics and downstream task that can be done in NeMo, you can see the [NeMo's tutorial page](https://docs.nvidia.com/deeplearning/nemo/user-guide/docs/en/stable/).\n"
      ]
    },
    {
      "cell_type": "markdown",
      "metadata": {
        "id": "ZnuziSwJ1yEB"
      },
      "source": [
        "# Dataset\n",
        "\n",
        "In this tutorial we are going to use [Persian Arman dataset for our NER task](https://github.com/HaniehP/PersianNER).\n",
        "\n",
        "Arman is a hand annotated Persian corpus for NER task with 250,015 tokens and 7,682 sentences. Using [IOB encoding](https://en.wikipedia.org/wiki/Inside%E2%80%93outside%E2%80%93beginning_(tagging)), tokens are labeled with either one of the following name entities or labeled with O.   \n",
        "\n",
        "* event = event\n",
        "* fac = facility\n",
        "* loc = location\n",
        "* org = organization\n",
        "* pers = person\n",
        "* pro = product\n",
        "\n",
        "Each of these has a label staring with **B** that indicates it is the first token of the name entity and with **I** for others. \n",
        "\n",
        "\n"
      ]
    },
    {
      "cell_type": "markdown",
      "metadata": {
        "id": "qzcZ3nb_-SVT"
      },
      "source": [
        "# NeMo Token Classification Data Format\n",
        "\n",
        "[TokenClassification Model](https://github.com/NVIDIA/NeMo/blob/main/nemo/collections/nlp/models/token_classification/token_classification_model.py) in NeMo supports NER and other token level classification tasks, as long as the data follows the format specified below. \n",
        "\n",
        "Token Classification Model requires the data to be split into 2 files: \n",
        "* text.txt  \n",
        "* labels.txt. \n",
        "\n",
        "Each line of the **text.txt** file contains text sequences, where words are separated with spaces, i.e.: \n",
        "[WORD] [SPACE] [WORD] [SPACE] [WORD].\n",
        "\n",
        "The **labels.txt** file contains corresponding labels for each word in text.txt, the labels are separated with spaces, i.e.:\n",
        "[LABEL] [SPACE] [LABEL] [SPACE] [LABEL].\n",
        "\n",
        "Example of a text.txt file:\n",
        "```\n",
        "دبیر شورای عالی انقلاب فرهنگی از گنجانده شدن 5 زبان خارجی جدید در برنامه درسی مدارس خبر داد.\n",
        "```\n",
        "Corresponding labels.txt file:\n",
        "```\n",
        "O B_ORG I_ORG I_ORG I_ORG O O O O O O O O O O O O O O \n",
        "```"
      ]
    },
    {
      "cell_type": "markdown",
      "metadata": {
        "id": "SL58EWkd2ZVb"
      },
      "source": [
        "## Download and preprocess the data¶"
      ]
    },
    {
      "cell_type": "markdown",
      "metadata": {
        "id": "_z2tCEIXZa90"
      },
      "source": [
        "You can download the Arman dataset by cloning to the following github repository: https://github.com/HaniehP/PersianNER.\n",
        "\n",
        "After downloading the data, you will see a few files and folders inside a directory named PersianNER. Take ArmanPersoNERCorpus.zip and upload it to `DATA_DIR` (if running in a docker or locally) or use **files** from Google colab to upload the files.\n"
      ]
    },
    {
      "cell_type": "code",
      "metadata": {
        "id": "n8HZrDmr12_-"
      },
      "source": [
        "# path to the folder with ArmanPersoNERCorpus.zip file (if running locally on in a docker)\n",
        "DATA_DIR = \"PATH_TO_FOLDER_WITH_ZIP.ZIP_FILE\"\n",
        "WORK_DIR = \"WORK_DIR\"\n",
        "MODEL_CONFIG = \"token_classification_config.yaml\"\n",
        "os.makedirs(WORK_DIR, exist_ok=True)\n",
        "os.makedirs(DATA_DIR, exist_ok=True)"
      ],
      "execution_count": null,
      "outputs": []
    },
    {
      "cell_type": "code",
      "metadata": {
        "id": "k1TmF5rrdPMj"
      },
      "source": [
        "if 'google.colab' in str(get_ipython):\n",
        "    from google.colab import files\n",
        "    uploaded = files.upload() "
      ],
      "execution_count": null,
      "outputs": []
    },
    {
      "cell_type": "code",
      "metadata": {
        "id": "HTUKJOownkrF"
      },
      "source": [
        "if 'google.colab' in str(get_ipython):\n",
        "  ! mv ArmanPersoNERCorpus.zip $DATA_DIR/."
      ],
      "execution_count": null,
      "outputs": []
    },
    {
      "cell_type": "markdown",
      "metadata": {
        "id": "NhUzIeF0Yg0l"
      },
      "source": [
        "Let's extract files from the zip file. It will generate three test and train files which have overlaps and are intended to be used in turn as train and test sets. "
      ]
    },
    {
      "cell_type": "code",
      "metadata": {
        "id": "Y01BdjPRW-7B"
      },
      "source": [
        "os.system(\"cd \" + DATA_DIR + \"\\n unzip \" + \"ArmanPersoNERCorpus.zip\")"
      ],
      "execution_count": null,
      "outputs": []
    },
    {
      "cell_type": "markdown",
      "metadata": {
        "id": "qaDgL-sQaX2e"
      },
      "source": [
        "Next, we will be putting all data into a single file and removing any repeated sentences. "
      ]
    },
    {
      "cell_type": "code",
      "metadata": {
        "id": "B0T4CzJvbBJ4"
      },
      "source": [
        "file_all = DATA_DIR + \"/all_data.txt\"\n",
        "with open(file_all, \"w\") as f1:\n",
        "  for filename in os.listdir(DATA_DIR):\n",
        "    if (filename == \"ReadMe.txt\" or filename == \"ArmanPersoNERCorpus.zip\" or filename == \"all_data.txt\"):\n",
        "      continue\n",
        "    with open(DATA_DIR + \"/\" + filename, \"r\") as f2:\n",
        "      for line in f2:\n",
        "        f1.write(line)"
      ],
      "execution_count": null,
      "outputs": []
    },
    {
      "cell_type": "markdown",
      "metadata": {
        "id": "VzVuET8HESFB"
      },
      "source": [
        "Now, you need to convert this data into NeMo compatible format before starting the training process. For this purpose, you can run [examples/nlp/token_classification/data/import_from_iob_format.py](https://github.com/NVIDIA/NeMo/blob/main/examples/nlp/token_classification/data/import_from_iob_format.py) on your train and dev files, as follows:\n",
        "\n",
        "\n",
        "\n",
        "\n",
        "```\n",
        "python examples/nlp/token_classification/data/import_from_iob_format.py --data_file PATH_TO_IOB_FORMAT_DATAFILE, e.g., \"DATA_DIR/all_data.txt\"\n",
        "```\n"
      ]
    },
    {
      "cell_type": "code",
      "metadata": {
        "id": "ord_6KlkeNl8"
      },
      "source": [
        "!wget https://raw.githubusercontent.com/NVIDIA/NeMo/{BRANCH}/examples/nlp/token_classification/data/import_from_iob_format.py"
      ],
      "execution_count": null,
      "outputs": []
    },
    {
      "cell_type": "code",
      "metadata": {
        "id": "IfSUkxffeSpL"
      },
      "source": [
        "!python import_from_iob_format.py --data_file $DATA_DIR/all_data.txt"
      ],
      "execution_count": null,
      "outputs": []
    },
    {
      "cell_type": "markdown",
      "metadata": {
        "id": "Aj0rXbYXbivW"
      },
      "source": [
        "Now we process the data to remove potentially any repeated sentences and then split them into train and dev sets. "
      ]
    },
    {
      "cell_type": "code",
      "metadata": {
        "id": "CgvnTlqzbq5-"
      },
      "source": [
        "sent_dict = dict()\n",
        "line_removed = dict()\n",
        "line_counter = 0\n",
        "with open(DATA_DIR + \"/text_all_not_repeated.txt\", \"w\") as f1:\n",
        "  with open(DATA_DIR + \"/text_all_data.txt\", \"r\") as f2:\n",
        "    for line in f2:\n",
        "      line_counter += 1\n",
        "      if (not line in sent_dict):\n",
        "        sent_dict[line] = 1\n",
        "        f1.write(line)\n",
        "      else:\n",
        "        line_removed[line_counter] = 1\n",
        "#labels:\n",
        "line_counter = 0\n",
        "with open(DATA_DIR + \"/labels_all_not_repeated.txt\", \"w\") as f1:\n",
        "  with open(DATA_DIR + \"/labels_all_data.txt\", \"r\") as f2:\n",
        "    for line in f2:\n",
        "      line_counter += 1\n",
        "      if(not line_counter in line_removed):\n",
        "        f1.write(line)"
      ],
      "execution_count": null,
      "outputs": []
    },
    {
      "cell_type": "markdown",
      "metadata": {
        "id": "0cO3crs_gXjt"
      },
      "source": [
        "After preprocessing the data and removing repeated sentences, there will be 7668 total valid sentences. We will be using 85% of that as train and 15% as dev. "
      ]
    },
    {
      "cell_type": "code",
      "metadata": {
        "id": "7oHQYsMMbugP"
      },
      "source": [
        "total_data = 7668\n",
        "train_share = 0.85\n",
        "used_lines_train = dict()\n",
        "flag = 1\n",
        "count = 0\n",
        "while flag:\n",
        "  idx = random.randint(1, total_data)\n",
        "  if (not idx in used_lines_train):\n",
        "    used_lines_train[idx] = 1\n",
        "    #print(idx)\n",
        "    count += 1\n",
        "  if (count/total_data > train_share):\n",
        "    flag = 0\n",
        "\n",
        "line_counter = 0\n",
        "with open(DATA_DIR+ \"/text_train.txt\", \"w\") as f1:\n",
        "  with open(DATA_DIR + \"/text_dev.txt\", \"w\") as f2:\n",
        "    with open(DATA_DIR + \"/text_all_not_repeated.txt\", \"r\") as f3:\n",
        "      for line in f3:\n",
        "        line_counter += 1\n",
        "        if (line_counter in used_lines_train):\n",
        "          f1.write(line)\n",
        "        else:\n",
        "          f2.write(line)\n",
        "\n",
        "line_counter = 0\n",
        "with open(DATA_DIR + \"/labels_train.txt\", \"w\") as f1:\n",
        "  with open(DATA_DIR + \"/labels_dev.txt\", \"w\") as f2:\n",
        "    with open(DATA_DIR + \"/labels_all_not_repeated.txt\", \"r\") as f3:\n",
        "      for line in f3:\n",
        "        line_counter += 1\n",
        "        if (line_counter in used_lines_train):\n",
        "          f1.write(line)\n",
        "        else:\n",
        "          f2.write(line)"
      ],
      "execution_count": null,
      "outputs": []
    },
    {
      "cell_type": "markdown",
      "metadata": {
        "id": "1Q-GWNwDbzKl"
      },
      "source": [
        "Finally, we remove files that are not needed anymore."
      ]
    },
    {
      "cell_type": "code",
      "metadata": {
        "id": "II20ustub5BF"
      },
      "source": [
        "print(\"Removed files:\")\n",
        "for filename in os.listdir(DATA_DIR):\n",
        "    if (filename == \"text_dev.txt\" or filename == \"text_train.txt\" or filename == \"labels_dev.txt\" or filename == \"labels_train.txt\"):\n",
        "      continue\n",
        "    print(filename)\n",
        "    os.remove(DATA_DIR + \"/\" + filename)"
      ],
      "execution_count": null,
      "outputs": []
    },
    {
      "cell_type": "markdown",
      "metadata": {
        "id": "U8Ty5_S7Ye8h"
      },
      "source": [
        "Now, the data folder should contain these 4 files:"
      ]
    },
    {
      "cell_type": "markdown",
      "metadata": {
        "id": "L8vsyh3JZH26"
      },
      "source": [
        "\n",
        "\n",
        "* labels_dev.txt\n",
        "* labels_train.txt\n",
        "* text_dev.txt\n",
        "* text_train.txt\n"
      ]
    },
    {
      "cell_type": "code",
      "metadata": {
        "id": "qB0oLE4R9EhJ"
      },
      "source": [
        "! ls -l {DATA_DIR}"
      ],
      "execution_count": null,
      "outputs": []
    },
    {
      "cell_type": "code",
      "metadata": {
        "id": "6UDPgadLN6SG"
      },
      "source": [
        "# let's take a look at the data \n",
        "print('Text:')\n",
        "! head -n 5 {DATA_DIR}/text_train.txt\n",
        "\n",
        "print('\\nLabels:')\n",
        "! head -n 5 {DATA_DIR}/labels_train.txt"
      ],
      "execution_count": null,
      "outputs": []
    },
    {
      "cell_type": "markdown",
      "metadata": {
        "id": "_whKCxfTMo6Y"
      },
      "source": [
        "# Model configuration\n",
        "\n",
        "Our Named Entity Recognition model is comprised of the pretrained [BERT](https://arxiv.org/pdf/1810.04805.pdf) model followed by a Token Classification layer.\n",
        "\n",
        "The model is defined in a config file which declares multiple important sections. They are:\n",
        "- **model**: All arguments that are related to the Model - language model, token classifier, optimizer and schedulers, datasets and any other related information\n",
        "\n",
        "- **trainer**: Any argument to be passed to PyTorch Lightning"
      ]
    },
    {
      "cell_type": "code",
      "metadata": {
        "id": "T1gA8PsJ13MJ"
      },
      "source": [
        "# download the model's configuration file \n",
        "config_dir = WORK_DIR + '/configs/'\n",
        "os.makedirs(config_dir, exist_ok=True)\n",
        "if not os.path.exists(config_dir + MODEL_CONFIG):\n",
        "    print('Downloading config file...')\n",
        "    wget.download(f'https://raw.githubusercontent.com/NVIDIA/NeMo/{BRANCH}/examples/nlp/token_classification/conf/' + MODEL_CONFIG, config_dir)\n",
        "else:\n",
        "    print ('config file is already exists')"
      ],
      "execution_count": null,
      "outputs": []
    },
    {
      "cell_type": "code",
      "metadata": {
        "id": "mX3KmWMvSUQw"
      },
      "source": [
        "# this line will print the entire config of the model\n",
        "config_path = f'{WORK_DIR}/configs/{MODEL_CONFIG}'\n",
        "print(config_path)\n",
        "config = OmegaConf.load(config_path)\n",
        "print(OmegaConf.to_yaml(config))"
      ],
      "execution_count": null,
      "outputs": []
    },
    {
      "cell_type": "markdown",
      "metadata": {
        "id": "ZCgWzNBkaQLZ"
      },
      "source": [
        "# Fine-tuning the model using Arman dataset\n",
        "\n",
        "Let's select a [`bert-base-multilingual-uncased`](https://huggingface.co/bert-base-multilingual-uncased) BERT model and fine-tune it on the Arman dataset.\n",
        "\n",
        "## Setting up Data within the config\n",
        "\n",
        "Among other things, the config file contains dictionaries called dataset, train_ds and validation_ds. These are configurations used to setup the Dataset and DataLoaders of the corresponding config.\n",
        "\n",
        "We assume that both training and evaluation files are in the same directory and use the default names mentioned during the data download step. \n",
        "So, to start model training, we simply need to specify `model.dataset.data_dir`, like we are going to do below.\n",
        "\n",
        "Also notice that some config lines, including `model.dataset.data_dir`, have `???` in place of paths, this means that values for these fields are required to be specified by the user.\n",
        "\n",
        "Let us now add the data directory path to the config.\n"
      ]
    },
    {
      "cell_type": "code",
      "metadata": {
        "id": "LQHCJN-ZaoLp"
      },
      "source": [
        "# in this tutorial train and dev datasets are located in the same folder, so it is enought to add the path of the data directory to the config\n",
        "config.model.dataset.data_dir = DATA_DIR\n",
        "\n",
        "# if you want to use the full dataset, set NUM_SAMPLES to -1\n",
        "NUM_SAMPLES = 1000\n",
        "config.model.train_ds.num_samples = NUM_SAMPLES\n",
        "config.model.validation_ds.num_samples = NUM_SAMPLES\n",
        "\n",
        "# for demonstartion purposes we're running only a single epoch\n",
        "config.trainer.max_epochs = 5"
      ],
      "execution_count": null,
      "outputs": []
    },
    {
      "cell_type": "markdown",
      "metadata": {
        "id": "nB96-3sTc3yk"
      },
      "source": [
        "## Building the PyTorch Lightning Trainer\n",
        "\n",
        "NeMo models are primarily PyTorch Lightning modules - and therefore are entirely compatible with the PyTorch Lightning ecosystem.\n",
        "\n",
        "Let's first instantiate a Trainer object"
      ]
    },
    {
      "cell_type": "code",
      "metadata": {
        "id": "1tG4FzZ4Ui60"
      },
      "source": [
        "print(\"Trainer config - \\n\")\n",
        "print(OmegaConf.to_yaml(config.trainer))"
      ],
      "execution_count": null,
      "outputs": []
    },
    {
      "cell_type": "code",
      "metadata": {
        "id": "knF6QeQQdMrH"
      },
      "source": [
        "# lets modify some trainer configs\n",
        "# checks if we have GPU available and uses it\n",
        "cuda = 1 if torch.cuda.is_available() else 0\n",
        "config.trainer.gpus = cuda\n",
        "\n",
        "config.trainer.precision = 16 if torch.cuda.is_available() else 32\n",
        "\n",
        "# for mixed precision training, uncomment the line below (precision should be set to 16 and amp_level to O1):\n",
        "# config.trainer.amp_level = O1\n",
        "\n",
        "# remove distributed training flags\n",
        "config.trainer.accelerator = None\n",
        "\n",
        "# setup max number of steps to reduce training time for demonstration purposes of this tutorial\n",
        "config.trainer.max_steps = 32\n",
        "\n",
        "trainer = pl.Trainer(**config.trainer)"
      ],
      "execution_count": null,
      "outputs": []
    },
    {
      "cell_type": "markdown",
      "metadata": {
        "id": "8IlEMdVxdr6p"
      },
      "source": [
        "## Setting up a NeMo Experiment¶\n",
        "\n",
        "NeMo has an experiment manager that handles logging and checkpointing for us, so let's use it:"
      ]
    },
    {
      "cell_type": "code",
      "metadata": {
        "id": "8uztqGAmdrYt"
      },
      "source": [
        "exp_dir = exp_manager(trainer, config.get(\"exp_manager\", None))\n",
        "\n",
        "# the exp_dir provides a path to the current experiment for easy access\n",
        "exp_dir = str(exp_dir)\n",
        "exp_dir"
      ],
      "execution_count": null,
      "outputs": []
    },
    {
      "cell_type": "markdown",
      "metadata": {
        "id": "8tjLhUvL_o7_"
      },
      "source": [
        "Before initializing the model, we might want to modify some of the model configs. For example, we might want to modify the pretrained BERT model:"
      ]
    },
    {
      "cell_type": "code",
      "metadata": {
        "id": "Xeuc2i7Y_nP5"
      },
      "source": [
        "# get the list of supported BERT-like models, for the complete list of HugginFace models, see https://huggingface.co/models\n",
        "print(nemo_nlp.modules.get_pretrained_lm_models_list(include_external=True))\n",
        "\n",
        "# specify BERT-like model, you want to use\n",
        "PRETRAINED_BERT_MODEL = \"bert-base-multilingual-uncased\""
      ],
      "execution_count": null,
      "outputs": []
    },
    {
      "cell_type": "code",
      "metadata": {
        "id": "RK2xglXyAUOO"
      },
      "source": [
        "# add the specified above model parameters to the config\n",
        "config.model.language_model.pretrained_model_name = PRETRAINED_BERT_MODEL"
      ],
      "execution_count": null,
      "outputs": []
    },
    {
      "cell_type": "markdown",
      "metadata": {
        "id": "fzNZNAVRjDD-"
      },
      "source": [
        "Now, we are ready to initialize our model. During the model initialization call, the dataset and data loaders we'll be prepared for training and evaluation.\n",
        "Also, the pretrained BERT model will be downloaded, note it can take up to a few minutes depending on the size of the chosen BERT model."
      ]
    },
    {
      "cell_type": "code",
      "metadata": {
        "id": "NgsGLydWo-6-"
      },
      "source": [
        "model = nemo_nlp.models.TokenClassificationModel(cfg=config.model, trainer=trainer)"
      ],
      "execution_count": null,
      "outputs": []
    },
    {
      "cell_type": "markdown",
      "metadata": {
        "id": "kQ592Tx4pzyB"
      },
      "source": [
        "## Monitoring training progress\n",
        "Optionally, you can create a Tensorboard visualization to monitor training progress."
      ]
    },
    {
      "cell_type": "code",
      "metadata": {
        "id": "mTJr16_pp0aS"
      },
      "source": [
        "try:\n",
        "  from google import colab\n",
        "  COLAB_ENV = True\n",
        "except (ImportError, ModuleNotFoundError):\n",
        "  COLAB_ENV = False\n",
        "\n",
        "# Load the TensorBoard notebook extension\n",
        "if COLAB_ENV:\n",
        "  %load_ext tensorboard\n",
        "  %tensorboard --logdir {exp_dir}\n",
        "else:\n",
        "  print(\"To use tensorboard, please use this notebook in a Google Colab environment.\")"
      ],
      "execution_count": null,
      "outputs": []
    },
    {
      "cell_type": "markdown",
      "metadata": {
        "id": "Fj1pdEdD0Vm3"
      },
      "source": [
        "See how it performs before fine-tuning"
      ]
    },
    {
      "cell_type": "code",
      "metadata": {
        "id": "wo1oVGIT0aBZ"
      },
      "source": [
        "# define the list of queries for inference\n",
        "queries = [\n",
        "    'حمید طاهایی افزود : برای اجرای این طرحها 0 میلیارد و 0 میلیون ریال اعتبار هزینه شده است . ',\n",
        "    'دکتر اصغری دبیر چهارمین همایش انجمن زمین‌شناسی ایران در این زمینه گفت : از مجموع چهار صد مقاله رسیده به دبیرخانه همایش ، يك صد و هشتاد مقاله ظرف مدت دو روز در هشت سالن همایش برگزار شد . '\n",
        "]\n",
        "results = model.add_predictions(queries)\n",
        "\n",
        "for query, result in zip(queries, results):\n",
        "    print()\n",
        "    print(f'Query : {query}')\n",
        "    print(f'Result: {result.strip()}\\n')"
      ],
      "execution_count": null,
      "outputs": []
    },
    {
      "cell_type": "code",
      "metadata": {
        "id": "kyElt0Es-aSk"
      },
      "source": [
        "print(\"Trainer config - \\n\")\n",
        "print(OmegaConf.to_yaml(config.trainer))"
      ],
      "execution_count": null,
      "outputs": []
    },
    {
      "cell_type": "code",
      "metadata": {
        "id": "hUvnSpyjp0Dh"
      },
      "source": [
        "# start model training\n",
        "trainer.fit(model)"
      ],
      "execution_count": null,
      "outputs": []
    },
    {
      "cell_type": "markdown",
      "metadata": {
        "id": "MOrR0PeJqa0j"
      },
      "source": [
        "After the training is complete, `.nemo` file that contains model's checkpoints and all associated artifacts could be found under `nemo_experiments/token_classification_model/DATE_TIME`"
      ]
    },
    {
      "cell_type": "markdown",
      "metadata": {
        "id": "-lFo27PJ0o3W"
      },
      "source": [
        "See how it gets better after:"
      ]
    },
    {
      "cell_type": "code",
      "metadata": {
        "id": "9fNcBnz80rLO"
      },
      "source": [
        "results = model.add_predictions(queries)\n",
        "\n",
        "for query, result in zip(queries, results):\n",
        "    print()\n",
        "    print(f'Query : {query}')\n",
        "    print(f'Result: {result.strip()}\\n')"
      ],
      "execution_count": null,
      "outputs": []
    },
    {
      "cell_type": "markdown",
      "metadata": {
        "id": "JxBiIKMlH8yv"
      },
      "source": [
        "After training for 100 epochs, with the default config and NUM_SAMPLES = -1 (i.e. all data is used), your model performance should look similar to this: \n",
        "```\n",
        "    label                                                precision    recall       f1           support\n",
        "    O (label_id: 0)                                         99.09      99.19      99.14      32867\n",
        "    B-event (label_id: 1)                                   67.74      70.00      68.85         90\n",
        "    B-fac (label_id: 2)                                     70.89      73.68      72.26         76\n",
        "    B-loc (label_id: 3)                                     87.45      82.70      85.01        497\n",
        "    B-org (label_id: 4)                                     81.88      87.06      84.39        649\n",
        "    B-pers (label_id: 5)                                    94.93      93.36      94.14        542\n",
        "    B-pro (label_id: 6)                                     79.31      70.41      74.59         98\n",
        "    I-event (label_id: 7)                                   87.38      74.72      80.55        352\n",
        "    I-fac (label_id: 8)                                     83.08      77.14      80.00        140\n",
        "    I-loc (label_id: 9)                                     77.78      73.39      75.52        124\n",
        "    I-org (label_id: 10)                                    86.51      89.93      88.18        834\n",
        "    I-pers (label_id: 11)                                   95.30      94.35      94.82        301\n",
        "    I-pro (label_id: 12)                                    82.86      86.57      84.67         67\n",
        "    -------------------\n",
        "    micro avg                                               97.78      97.78      97.78      36637\n",
        "    macro avg                                               84.17      82.50      83.24      36637\n",
        "    weighted avg                                            97.78      97.78      97.77      36637\n",
        "```\n",
        "\n"
      ]
    },
    {
      "cell_type": "markdown",
      "metadata": {
        "id": "VZp9STMHQAp1"
      },
      "source": [
        "**References**\n",
        "\n",
        "1. Devlin, Jacob, et al. \"BERT: Pre-training of deep bidirectional transformers for language understanding.\" arXiv preprint arXiv:1810.04805 (2018).\n",
        "\n",
        "2. Hanieh Poostchi, Ehsan Zare Borzeshi, Mohammad Abdous, and Massimo Piccardi, \"PersoNER: Persian Named-Entity Recognition,\" The 26th International Conference on Computational Linguistics (COLING 2016), pages 3381–3389, Osaka, Japan, 2016.\n",
        "\n",
        "3. Hanieh Poostchi, Ehsan Zare Borzeshi, and Massimo Piccardi, \"BiLSTM-CRF for Persian Named-Entity Recognition; ArmanPersoNERCorpus: the First Entity-Annotated Persian Dataset,\" The 11th Edition of the Language Resources and Evaluation Conference (LREC), Miyazaki, Japan, 7-12 May 2018, ISLRN 399-379-640-828-6, ISLRN 921-509-141-609-6."
      ]
    }
  ]
=======
 "cells": [
  {
   "cell_type": "code",
   "execution_count": null,
   "metadata": {
    "id": "OETcTQlcguCm"
   },
   "outputs": [],
   "source": [
    "BRANCH = 'r1.4.0'"
   ]
  },
  {
   "cell_type": "code",
   "execution_count": null,
   "metadata": {
    "id": "o_0K1lsW1dj9"
   },
   "outputs": [],
   "source": [
    "\"\"\"\n",
    "You can run either this notebook locally (if you have all the dependencies and a GPU) or on Google Colab.\n",
    "\n",
    "Instructions for setting up Colab are as follows:\n",
    "1. Open a new Python 3 notebook.\n",
    "2. Import this notebook from GitHub (File -> Upload Notebook -> \"GITHUB\" tab -> copy/paste GitHub URL)\n",
    "3. Connect to an instance with a GPU (Runtime -> Change runtime type -> select \"GPU\" for hardware accelerator)\n",
    "4. Run this cell to set up dependencies.\n",
    "\"\"\"\n",
    "# If you're using Google Colab and not running locally, run this cell\n",
    "\n",
    "# install NeMo\n",
    "!python -m pip install git+https://github.com/NVIDIA/NeMo.git@${BRANCH}#egg=nemo_toolkit[nlp]"
   ]
  },
  {
   "cell_type": "code",
   "execution_count": null,
   "metadata": {
    "id": "pC0slAc0h9zN",
    "pycharm": {
     "name": "#%%\n"
    }
   },
   "outputs": [],
   "source": [
    "# If you're not using Colab, you might need to upgrade jupyter notebook to avoid the following error:\n",
    "# 'ImportError: IProgress not found. Please update jupyter and ipywidgets.'\n",
    "\n",
    "! pip install ipywidgets\n",
    "! jupyter nbextension enable --py widgetsnbextension\n",
    "\n",
    "# Please restart the kernel after running this cell"
   ]
  },
  {
   "cell_type": "code",
   "execution_count": null,
   "metadata": {
    "id": "dzqD2WDFOIN-"
   },
   "outputs": [],
   "source": [
    "from nemo.collections import nlp as nemo_nlp\n",
    "from nemo.utils.exp_manager import exp_manager\n",
    "\n",
    "import os\n",
    "import wget \n",
    "import torch\n",
    "import pytorch_lightning as pl\n",
    "from omegaconf import OmegaConf\n",
    "\n",
    "import zipfile\n",
    "import random"
   ]
  },
  {
   "cell_type": "markdown",
   "metadata": {
    "id": "daYw_Xll2ZR9"
   },
   "source": [
    "# Tutorial Overview\n",
    "In this tutorial, we will show how to use a pre-trained BERT language model on a non-English downstream task. Here we are going to use Persian language and Named entity recognition (NER) task as an example. Note, most of the rest downstream tasks supported in NeMo should work similarly for other languages. \n",
    "\n",
    "# Task Description\n",
    "NER is the task of detecting and classifying key information (entities) in text.\n",
    "For example, in a sentence:  `Mary lives in Santa Clara and works at NVIDIA`, we should detect that `Mary` is a person, `Santa Clara` is a location and `NVIDIA` is a company.\n",
    "\n",
    "In this tutorial we will be using [BERT language model](https://arxiv.org/abs/1810.04805).\n",
    "\n",
    "To read more about other topics and downstream task that can be done in NeMo, you can see the [NeMo's tutorial page](https://docs.nvidia.com/deeplearning/nemo/user-guide/docs/en/stable/).\n"
   ]
  },
  {
   "cell_type": "markdown",
   "metadata": {
    "id": "ZnuziSwJ1yEB"
   },
   "source": [
    "# Dataset\n",
    "\n",
    "In this tutorial we are going to use [Persian Arman dataset for our NER task](https://github.com/HaniehP/PersianNER).\n",
    "\n",
    "Arman is a hand annotated Persian corpus for NER task with 250,015 tokens and 7,682 sentences. Using [IOB encoding](https://en.wikipedia.org/wiki/Inside%E2%80%93outside%E2%80%93beginning_(tagging)), tokens are labeled with either one of the following name entities or labeled with O.   \n",
    "\n",
    "* event = event\n",
    "* fac = facility\n",
    "* loc = location\n",
    "* org = organization\n",
    "* pers = person\n",
    "* pro = product\n",
    "\n",
    "Each of these has a label staring with **B** that indicates it is the first token of the name entity and with **I** for others. \n",
    "\n",
    "\n"
   ]
  },
  {
   "cell_type": "markdown",
   "metadata": {
    "id": "qzcZ3nb_-SVT"
   },
   "source": [
    "# NeMo Token Classification Data Format\n",
    "\n",
    "[TokenClassification Model](https://github.com/NVIDIA/NeMo/blob/main/nemo/collections/nlp/models/token_classification/token_classification_model.py) in NeMo supports NER and other token level classification tasks, as long as the data follows the format specified below. \n",
    "\n",
    "Token Classification Model requires the data to be split into 2 files: \n",
    "* text.txt  \n",
    "* labels.txt. \n",
    "\n",
    "Each line of the **text.txt** file contains text sequences, where words are separated with spaces, i.e.: \n",
    "[WORD] [SPACE] [WORD] [SPACE] [WORD].\n",
    "\n",
    "The **labels.txt** file contains corresponding labels for each word in text.txt, the labels are separated with spaces, i.e.:\n",
    "[LABEL] [SPACE] [LABEL] [SPACE] [LABEL].\n",
    "\n",
    "Example of a text.txt file:\n",
    "```\n",
    "دبیر شورای عالی انقلاب فرهنگی از گنجانده شدن 5 زبان خارجی جدید در برنامه درسی مدارس خبر داد.\n",
    "```\n",
    "Corresponding labels.txt file:\n",
    "```\n",
    "O B_ORG I_ORG I_ORG I_ORG O O O O O O O O O O O O O O \n",
    "```"
   ]
  },
  {
   "cell_type": "markdown",
   "metadata": {
    "id": "SL58EWkd2ZVb"
   },
   "source": [
    "## Download and preprocess the data¶"
   ]
  },
  {
   "cell_type": "markdown",
   "metadata": {
    "id": "_z2tCEIXZa90"
   },
   "source": [
    "You can download the Arman dataset by cloning to the following github repository: https://github.com/HaniehP/PersianNER.\n",
    "\n",
    "After downloading the data, you will see a few files and folders inside a directory named PersianNER. Take ArmanPersoNERCorpus.zip and upload it to `DATA_DIR` (if running in a docker or locally) or use **files** from Google colab to upload the files.\n"
   ]
  },
  {
   "cell_type": "code",
   "execution_count": null,
   "metadata": {
    "id": "n8HZrDmr12_-"
   },
   "outputs": [],
   "source": [
    "# path to the folder with ArmanPersoNERCorpus.zip file (if running locally on in a docker)\n",
    "DATA_DIR = \"PATH_TO_FOLDER_WITH_ZIP.ZIP_FILE\"\n",
    "WORK_DIR = \"WORK_DIR\"\n",
    "MODEL_CONFIG = \"token_classification_config.yaml\"\n",
    "os.makedirs(WORK_DIR, exist_ok=True)\n",
    "os.makedirs(DATA_DIR, exist_ok=True)"
   ]
  },
  {
   "cell_type": "code",
   "execution_count": null,
   "metadata": {
    "id": "k1TmF5rrdPMj"
   },
   "outputs": [],
   "source": [
    "if 'google.colab' in str(get_ipython):\n",
    "    from google.colab import files\n",
    "    uploaded = files.upload() "
   ]
  },
  {
   "cell_type": "code",
   "execution_count": null,
   "metadata": {
    "id": "HTUKJOownkrF"
   },
   "outputs": [],
   "source": [
    "if 'google.colab' in str(get_ipython):\n",
    "  ! mv ArmanPersoNERCorpus.zip $DATA_DIR/."
   ]
  },
  {
   "cell_type": "markdown",
   "metadata": {
    "id": "NhUzIeF0Yg0l"
   },
   "source": [
    "Let's extract files from the zip file. It will generate three test and train files which have overlaps and are intended to be used in turn as train and test sets. "
   ]
  },
  {
   "cell_type": "code",
   "execution_count": null,
   "metadata": {
    "id": "Y01BdjPRW-7B"
   },
   "outputs": [],
   "source": [
    "! cd {DATA_DIR} && unzip \"ArmanPersoNERCorpus.zip\""
   ]
  },
  {
   "cell_type": "markdown",
   "metadata": {
    "id": "qaDgL-sQaX2e"
   },
   "source": [
    "Next, we will be putting all data into a single file and removing any repeated sentences. "
   ]
  },
  {
   "cell_type": "code",
   "execution_count": null,
   "metadata": {
    "id": "B0T4CzJvbBJ4"
   },
   "outputs": [],
   "source": [
    "file_all = os.path.join(DATA_DIR, \"all_data.txt\")\n",
    "with open(file_all, \"w\") as f1:\n",
    "  for filename in os.listdir(DATA_DIR):\n",
    "    if (filename == \"ReadMe.txt\" or filename == \"ArmanPersoNERCorpus.zip\" or filename == \"all_data.txt\"):\n",
    "      continue\n",
    "    with open(DATA_DIR + \"/\" + filename, \"r\") as f2:\n",
    "      for line in f2:\n",
    "        f1.write(line)"
   ]
  },
  {
   "cell_type": "markdown",
   "metadata": {
    "id": "VzVuET8HESFB"
   },
   "source": [
    "Now, you need to convert this data into NeMo compatible format before starting the training process. For this purpose, you can run [examples/nlp/token_classification/data/import_from_iob_format.py](https://github.com/NVIDIA/NeMo/blob/main/examples/nlp/token_classification/data/import_from_iob_format.py) on your train and dev files, as follows:\n",
    "\n",
    "\n",
    "\n",
    "\n",
    "```\n",
    "python examples/nlp/token_classification/data/import_from_iob_format.py --data_file PATH_TO_IOB_FORMAT_DATAFILE, e.g., \"DATA_DIR/all_data.txt\"\n",
    "```\n"
   ]
  },
  {
   "cell_type": "code",
   "execution_count": null,
   "metadata": {
    "id": "ord_6KlkeNl8"
   },
   "outputs": [],
   "source": [
    "!wget https://raw.githubusercontent.com/NVIDIA/NeMo/{BRANCH}/examples/nlp/token_classification/data/import_from_iob_format.py"
   ]
  },
  {
   "cell_type": "code",
   "execution_count": null,
   "metadata": {
    "id": "IfSUkxffeSpL"
   },
   "outputs": [],
   "source": [
    "!python import_from_iob_format.py --data_file $DATA_DIR/all_data.txt"
   ]
  },
  {
   "cell_type": "markdown",
   "metadata": {
    "id": "Aj0rXbYXbivW"
   },
   "source": [
    "Now we process the data to remove potentially any repeated sentences and then split them into train and dev sets. "
   ]
  },
  {
   "cell_type": "code",
   "execution_count": null,
   "metadata": {
    "id": "CgvnTlqzbq5-"
   },
   "outputs": [],
   "source": [
    "sent_dict = dict()\n",
    "line_removed = dict()\n",
    "line_counter = 0\n",
    "with open(DATA_DIR + \"/text_all_not_repeated.txt\", \"w\") as f1:\n",
    "    with open(DATA_DIR + \"/text_all_data.txt\", \"r\") as f2:\n",
    "        for line in f2:\n",
    "            line_counter += 1\n",
    "            if (not line in sent_dict):\n",
    "                sent_dict[line] = 1\n",
    "                f1.write(line)\n",
    "            else:\n",
    "                line_removed[line_counter] = 1\n",
    "#labels:\n",
    "line_counter = 0\n",
    "with open(DATA_DIR + \"/labels_all_not_repeated.txt\", \"w\") as f1:\n",
    "    with open(DATA_DIR + \"/labels_all_data.txt\", \"r\") as f2:\n",
    "        for line in f2:\n",
    "            line_counter += 1\n",
    "            if(not line_counter in line_removed):\n",
    "                f1.write(line)"
   ]
  },
  {
   "cell_type": "markdown",
   "metadata": {
    "id": "0cO3crs_gXjt"
   },
   "source": [
    "After preprocessing the data and removing repeated sentences, there will be 7668 total valid sentences. We will be using 85% of that as train and 15% as dev. "
   ]
  },
  {
   "cell_type": "code",
   "execution_count": null,
   "metadata": {
    "id": "7oHQYsMMbugP"
   },
   "outputs": [],
   "source": [
    "total_data = 7668\n",
    "train_share = 0.85\n",
    "used_lines_train = dict()\n",
    "flag = 1\n",
    "count = 0\n",
    "while flag:\n",
    "  idx = random.randint(1, total_data)\n",
    "  if (not idx in used_lines_train):\n",
    "    used_lines_train[idx] = 1\n",
    "    count += 1\n",
    "  if (count/total_data > train_share):\n",
    "    flag = 0\n",
    "\n",
    "line_counter = 0\n",
    "with open(DATA_DIR+ \"/text_train.txt\", \"w\") as f1:\n",
    "  with open(DATA_DIR + \"/text_dev.txt\", \"w\") as f2:\n",
    "    with open(DATA_DIR + \"/text_all_not_repeated.txt\", \"r\") as f3:\n",
    "      for line in f3:\n",
    "        line_counter += 1\n",
    "        if (line_counter in used_lines_train):\n",
    "          f1.write(line)\n",
    "        else:\n",
    "          f2.write(line)\n",
    "\n",
    "line_counter = 0\n",
    "with open(DATA_DIR + \"/labels_train.txt\", \"w\") as f1:\n",
    "  with open(DATA_DIR + \"/labels_dev.txt\", \"w\") as f2:\n",
    "    with open(DATA_DIR + \"/labels_all_not_repeated.txt\", \"r\") as f3:\n",
    "      for line in f3:\n",
    "        line_counter += 1\n",
    "        if (line_counter in used_lines_train):\n",
    "          f1.write(line)\n",
    "        else:\n",
    "          f2.write(line)"
   ]
  },
  {
   "cell_type": "markdown",
   "metadata": {
    "id": "1Q-GWNwDbzKl"
   },
   "source": [
    "Finally, we remove files that are not needed anymore."
   ]
  },
  {
   "cell_type": "code",
   "execution_count": null,
   "metadata": {
    "id": "II20ustub5BF"
   },
   "outputs": [],
   "source": [
    "print(\"Removed files:\")\n",
    "for filename in os.listdir(DATA_DIR):\n",
    "    if (filename == \"text_dev.txt\" or filename == \"text_train.txt\" or filename == \"labels_dev.txt\" or filename == \"labels_train.txt\"):\n",
    "      continue\n",
    "    print(filename)\n",
    "    os.remove(DATA_DIR + \"/\" + filename)"
   ]
  },
  {
   "cell_type": "markdown",
   "metadata": {
    "id": "U8Ty5_S7Ye8h"
   },
   "source": [
    "Now, the data folder should contain these 4 files:"
   ]
  },
  {
   "cell_type": "markdown",
   "metadata": {
    "id": "L8vsyh3JZH26"
   },
   "source": [
    "\n",
    "\n",
    "* labels_dev.txt\n",
    "* labels_train.txt\n",
    "* text_dev.txt\n",
    "* text_train.txt\n"
   ]
  },
  {
   "cell_type": "code",
   "execution_count": null,
   "metadata": {
    "id": "qB0oLE4R9EhJ"
   },
   "outputs": [],
   "source": [
    "! ls -l {DATA_DIR}"
   ]
  },
  {
   "cell_type": "code",
   "execution_count": null,
   "metadata": {
    "id": "6UDPgadLN6SG"
   },
   "outputs": [],
   "source": [
    "# let's take a look at the data \n",
    "print('Text:')\n",
    "! head -n 5 {DATA_DIR}/text_train.txt\n",
    "\n",
    "print('\\nLabels:')\n",
    "! head -n 5 {DATA_DIR}/labels_train.txt"
   ]
  },
  {
   "cell_type": "markdown",
   "metadata": {
    "id": "_whKCxfTMo6Y"
   },
   "source": [
    "# Model configuration\n",
    "\n",
    "Our Named Entity Recognition model is comprised of the pretrained [BERT](https://arxiv.org/pdf/1810.04805.pdf) model followed by a Token Classification layer.\n",
    "\n",
    "The model is defined in a config file which declares multiple important sections. They are:\n",
    "- **model**: All arguments that are related to the Model - language model, token classifier, optimizer and schedulers, datasets and any other related information\n",
    "\n",
    "- **trainer**: Any argument to be passed to PyTorch Lightning"
   ]
  },
  {
   "cell_type": "code",
   "execution_count": null,
   "metadata": {
    "id": "T1gA8PsJ13MJ"
   },
   "outputs": [],
   "source": [
    "# download the model's configuration file \n",
    "config_dir = WORK_DIR + '/configs/'\n",
    "os.makedirs(config_dir, exist_ok=True)\n",
    "if not os.path.exists(config_dir + MODEL_CONFIG):\n",
    "    print('Downloading config file...')\n",
    "    wget.download(f'https://raw.githubusercontent.com/NVIDIA/NeMo/{BRANCH}/examples/nlp/token_classification/conf/' + MODEL_CONFIG, config_dir)\n",
    "else:\n",
    "    print ('config file is already exists')"
   ]
  },
  {
   "cell_type": "code",
   "execution_count": null,
   "metadata": {
    "id": "mX3KmWMvSUQw"
   },
   "outputs": [],
   "source": [
    "# this line will print the entire config of the model\n",
    "config_path = f'{WORK_DIR}/configs/{MODEL_CONFIG}'\n",
    "print(config_path)\n",
    "config = OmegaConf.load(config_path)\n",
    "print(OmegaConf.to_yaml(config))"
   ]
  },
  {
   "cell_type": "markdown",
   "metadata": {
    "id": "ZCgWzNBkaQLZ"
   },
   "source": [
    "# Fine-tuning the model using Arman dataset\n",
    "\n",
    "Let's select a [`bert-base-multilingual-uncased`](https://huggingface.co/bert-base-multilingual-uncased) BERT model and fine-tune it on the Arman dataset.\n",
    "\n",
    "## Setting up Data within the config\n",
    "\n",
    "Among other things, the config file contains dictionaries called dataset, train_ds and validation_ds. These are configurations used to setup the Dataset and DataLoaders of the corresponding config.\n",
    "\n",
    "We assume that both training and evaluation files are in the same directory and use the default names mentioned during the data download step. \n",
    "So, to start model training, we simply need to specify `model.dataset.data_dir`, like we are going to do below.\n",
    "\n",
    "Also notice that some config lines, including `model.dataset.data_dir`, have `???` in place of paths, this means that values for these fields are required to be specified by the user.\n",
    "\n",
    "Let us now add the data directory path to the config.\n"
   ]
  },
  {
   "cell_type": "code",
   "execution_count": null,
   "metadata": {
    "id": "LQHCJN-ZaoLp"
   },
   "outputs": [],
   "source": [
    "# in this tutorial train and dev datasets are located in the same folder, so it is enought to add the path of the data directory to the config\n",
    "config.model.dataset.data_dir = DATA_DIR\n",
    "\n",
    "# if you want to use the full dataset, set NUM_SAMPLES to -1\n",
    "NUM_SAMPLES = 1000\n",
    "config.model.train_ds.num_samples = NUM_SAMPLES\n",
    "config.model.validation_ds.num_samples = NUM_SAMPLES\n",
    "\n",
    "# for demonstartion purposes we're running only a single epoch\n",
    "config.trainer.max_epochs = 5"
   ]
  },
  {
   "cell_type": "markdown",
   "metadata": {
    "id": "nB96-3sTc3yk"
   },
   "source": [
    "## Building the PyTorch Lightning Trainer\n",
    "\n",
    "NeMo models are primarily PyTorch Lightning modules - and therefore are entirely compatible with the PyTorch Lightning ecosystem.\n",
    "\n",
    "Let's first instantiate a Trainer object"
   ]
  },
  {
   "cell_type": "code",
   "execution_count": null,
   "metadata": {
    "id": "1tG4FzZ4Ui60"
   },
   "outputs": [],
   "source": [
    "print(\"Trainer config - \\n\")\n",
    "print(OmegaConf.to_yaml(config.trainer))"
   ]
  },
  {
   "cell_type": "code",
   "execution_count": null,
   "metadata": {
    "id": "knF6QeQQdMrH"
   },
   "outputs": [],
   "source": [
    "# lets modify some trainer configs\n",
    "# checks if we have GPU available and uses it\n",
    "cuda = 1 if torch.cuda.is_available() else 0\n",
    "config.trainer.gpus = cuda\n",
    "\n",
    "config.trainer.precision = 16 if torch.cuda.is_available() else 32\n",
    "\n",
    "# for mixed precision training, uncomment the line below (precision should be set to 16 and amp_level to O1):\n",
    "# config.trainer.amp_level = O1\n",
    "\n",
    "# remove distributed training flags\n",
    "config.trainer.accelerator = None\n",
    "\n",
    "# setup max number of steps to reduce training time for demonstration purposes of this tutorial\n",
    "config.trainer.max_steps = 32\n",
    "\n",
    "trainer = pl.Trainer(**config.trainer)"
   ]
  },
  {
   "cell_type": "markdown",
   "metadata": {
    "id": "8IlEMdVxdr6p"
   },
   "source": [
    "## Setting up a NeMo Experiment¶\n",
    "\n",
    "NeMo has an experiment manager that handles logging and checkpointing for us, so let's use it:"
   ]
  },
  {
   "cell_type": "code",
   "execution_count": null,
   "metadata": {
    "id": "8uztqGAmdrYt"
   },
   "outputs": [],
   "source": [
    "exp_dir = exp_manager(trainer, config.get(\"exp_manager\", None))\n",
    "\n",
    "# the exp_dir provides a path to the current experiment for easy access\n",
    "exp_dir = str(exp_dir)\n",
    "exp_dir"
   ]
  },
  {
   "cell_type": "markdown",
   "metadata": {
    "id": "8tjLhUvL_o7_"
   },
   "source": [
    "Before initializing the model, we might want to modify some of the model configs. For example, we might want to modify the pretrained BERT model:"
   ]
  },
  {
   "cell_type": "code",
   "execution_count": null,
   "metadata": {
    "id": "Xeuc2i7Y_nP5"
   },
   "outputs": [],
   "source": [
    "# get the list of supported BERT-like models, for the complete list of HugginFace models, see https://huggingface.co/models\n",
    "print(nemo_nlp.modules.get_pretrained_lm_models_list(include_external=True))\n",
    "\n",
    "# specify BERT-like model, you want to use\n",
    "PRETRAINED_BERT_MODEL = \"bert-base-multilingual-uncased\""
   ]
  },
  {
   "cell_type": "code",
   "execution_count": null,
   "metadata": {
    "id": "RK2xglXyAUOO"
   },
   "outputs": [],
   "source": [
    "# add the specified above model parameters to the config\n",
    "config.model.language_model.pretrained_model_name = PRETRAINED_BERT_MODEL"
   ]
  },
  {
   "cell_type": "markdown",
   "metadata": {
    "id": "fzNZNAVRjDD-"
   },
   "source": [
    "Now, we are ready to initialize our model. During the model initialization call, the dataset and data loaders we'll be prepared for training and evaluation.\n",
    "Also, the pretrained BERT model will be downloaded, note it can take up to a few minutes depending on the size of the chosen BERT model."
   ]
  },
  {
   "cell_type": "code",
   "execution_count": null,
   "metadata": {
    "id": "NgsGLydWo-6-"
   },
   "outputs": [],
   "source": [
    "model = nemo_nlp.models.TokenClassificationModel(cfg=config.model, trainer=trainer)"
   ]
  },
  {
   "cell_type": "markdown",
   "metadata": {
    "id": "kQ592Tx4pzyB"
   },
   "source": [
    "## Monitoring training progress\n",
    "Optionally, you can create a Tensorboard visualization to monitor training progress."
   ]
  },
  {
   "cell_type": "code",
   "execution_count": null,
   "metadata": {
    "id": "mTJr16_pp0aS"
   },
   "outputs": [],
   "source": [
    "try:\n",
    "  from google import colab\n",
    "  COLAB_ENV = True\n",
    "except (ImportError, ModuleNotFoundError):\n",
    "  COLAB_ENV = False\n",
    "\n",
    "# Load the TensorBoard notebook extension\n",
    "if COLAB_ENV:\n",
    "  %load_ext tensorboard\n",
    "  %tensorboard --logdir {exp_dir}\n",
    "else:\n",
    "  print(\"To use tensorboard, please use this notebook in a Google Colab environment.\")"
   ]
  },
  {
   "cell_type": "markdown",
   "metadata": {
    "id": "Fj1pdEdD0Vm3"
   },
   "source": [
    "See how it performs before fine-tuning"
   ]
  },
  {
   "cell_type": "code",
   "execution_count": null,
   "metadata": {
    "id": "wo1oVGIT0aBZ"
   },
   "outputs": [],
   "source": [
    "# define the list of queries for inference\n",
    "queries = [\n",
    "    'حمید طاهایی افزود : برای اجرای این طرحها 0 میلیارد و 0 میلیون ریال اعتبار هزینه شده است . ',\n",
    "    'دکتر اصغری دبیر چهارمین همایش انجمن زمین‌شناسی ایران در این زمینه گفت : از مجموع چهار صد مقاله رسیده به دبیرخانه همایش ، يك صد و هشتاد مقاله ظرف مدت دو روز در هشت سالن همایش برگزار شد . '\n",
    "]\n",
    "results = model.add_predictions(queries)\n",
    "\n",
    "for query, result in zip(queries, results):\n",
    "    print()\n",
    "    print(f'Query : {query}')\n",
    "    print(f'Result: {result.strip()}\\n')"
   ]
  },
  {
   "cell_type": "code",
   "execution_count": null,
   "metadata": {
    "id": "kyElt0Es-aSk"
   },
   "outputs": [],
   "source": [
    "print(\"Trainer config - \\n\")\n",
    "print(OmegaConf.to_yaml(config.trainer))"
   ]
  },
  {
   "cell_type": "code",
   "execution_count": null,
   "metadata": {
    "id": "hUvnSpyjp0Dh"
   },
   "outputs": [],
   "source": [
    "# start model training\n",
    "trainer.fit(model)"
   ]
  },
  {
   "cell_type": "markdown",
   "metadata": {
    "id": "MOrR0PeJqa0j"
   },
   "source": [
    "After the training is complete, `.nemo` file that contains model's checkpoints and all associated artifacts could be found under `nemo_experiments/token_classification_model/DATE_TIME`"
   ]
  },
  {
   "cell_type": "markdown",
   "metadata": {
    "id": "-lFo27PJ0o3W"
   },
   "source": [
    "See how it gets better after:"
   ]
  },
  {
   "cell_type": "code",
   "execution_count": null,
   "metadata": {
    "id": "9fNcBnz80rLO"
   },
   "outputs": [],
   "source": [
    "results = model.add_predictions(queries)\n",
    "\n",
    "for query, result in zip(queries, results):\n",
    "    print()\n",
    "    print(f'Query : {query}')\n",
    "    print(f'Result: {result.strip()}\\n')"
   ]
  },
  {
   "cell_type": "markdown",
   "metadata": {
    "id": "JxBiIKMlH8yv"
   },
   "source": [
    "After training for 100 epochs, with the default config and NUM_SAMPLES = -1 (i.e. all data is used), your model performance should look similar to this: \n",
    "```\n",
    "    label                                                precision    recall       f1           support\n",
    "    O (label_id: 0)                                         99.09      99.19      99.14      32867\n",
    "    B-event (label_id: 1)                                   67.74      70.00      68.85         90\n",
    "    B-fac (label_id: 2)                                     70.89      73.68      72.26         76\n",
    "    B-loc (label_id: 3)                                     87.45      82.70      85.01        497\n",
    "    B-org (label_id: 4)                                     81.88      87.06      84.39        649\n",
    "    B-pers (label_id: 5)                                    94.93      93.36      94.14        542\n",
    "    B-pro (label_id: 6)                                     79.31      70.41      74.59         98\n",
    "    I-event (label_id: 7)                                   87.38      74.72      80.55        352\n",
    "    I-fac (label_id: 8)                                     83.08      77.14      80.00        140\n",
    "    I-loc (label_id: 9)                                     77.78      73.39      75.52        124\n",
    "    I-org (label_id: 10)                                    86.51      89.93      88.18        834\n",
    "    I-pers (label_id: 11)                                   95.30      94.35      94.82        301\n",
    "    I-pro (label_id: 12)                                    82.86      86.57      84.67         67\n",
    "    -------------------\n",
    "    micro avg                                               97.78      97.78      97.78      36637\n",
    "    macro avg                                               84.17      82.50      83.24      36637\n",
    "    weighted avg                                            97.78      97.78      97.77      36637\n",
    "```\n",
    "\n"
   ]
  },
  {
   "cell_type": "markdown",
   "metadata": {
    "id": "VZp9STMHQAp1"
   },
   "source": [
    "**References**\n",
    "\n",
    "1. Devlin, Jacob, et al. \"BERT: Pre-training of deep bidirectional transformers for language understanding.\" arXiv preprint arXiv:1810.04805 (2018).\n",
    "\n",
    "2. Hanieh Poostchi, Ehsan Zare Borzeshi, Mohammad Abdous, and Massimo Piccardi, \"PersoNER: Persian Named-Entity Recognition,\" The 26th International Conference on Computational Linguistics (COLING 2016), pages 3381–3389, Osaka, Japan, 2016.\n",
    "\n",
    "3. Hanieh Poostchi, Ehsan Zare Borzeshi, and Massimo Piccardi, \"BiLSTM-CRF for Persian Named-Entity Recognition; ArmanPersoNERCorpus: the First Entity-Annotated Persian Dataset,\" The 11th Edition of the Language Resources and Evaluation Conference (LREC), Miyazaki, Japan, 7-12 May 2018, ISLRN 399-379-640-828-6, ISLRN 921-509-141-609-6."
   ]
  }
 ],
 "metadata": {
  "accelerator": "GPU",
  "colab": {
   "collapsed_sections": [],
   "name": "Non_English_Downstream_Tasks_(NER).ipynb",
   "private_outputs": true,
   "provenance": []
  },
  "kernelspec": {
   "display_name": "Python 3",
   "language": "python",
   "name": "python3"
  },
  "language_info": {
   "codemirror_mode": {
    "name": "ipython",
    "version": 3
   },
   "file_extension": ".py",
   "mimetype": "text/x-python",
   "name": "python",
   "nbconvert_exporter": "python",
   "pygments_lexer": "ipython3",
   "version": "3.7.9"
  },
  "pycharm": {
   "stem_cell": {
    "cell_type": "raw",
    "metadata": {
     "collapsed": false
    },
    "source": []
   }
  }
 },
 "nbformat": 4,
 "nbformat_minor": 1
>>>>>>> 0958184e
}<|MERGE_RESOLUTION|>--- conflicted
+++ resolved
@@ -1,884 +1,4 @@
 {
-<<<<<<< HEAD
-  "nbformat": 4,
-  "nbformat_minor": 0,
-  "metadata": {
-    "colab": {
-      "name": "Non_English_Downstream_Tasks_(NER).ipynb",
-      "private_outputs": true,
-      "provenance": [],
-      "collapsed_sections": []
-    },
-    "kernelspec": {
-      "name": "python3",
-      "display_name": "Python 3"
-    },
-    "accelerator": "GPU",
-    "pycharm": {
-      "stem_cell": {
-        "cell_type": "raw",
-        "source": [],
-        "metadata": {
-          "collapsed": false
-        }
-      }
-    }
-  },
-  "cells": [
-    {
-      "cell_type": "code",
-      "metadata": {
-        "id": "OETcTQlcguCm"
-      },
-      "source": [
-        "BRANCH = 'r1.3.0'"
-      ],
-      "execution_count": null,
-      "outputs": []
-    },
-    {
-      "cell_type": "code",
-      "metadata": {
-        "id": "o_0K1lsW1dj9"
-      },
-      "source": [
-        "\"\"\"\n",
-        "You can run either this notebook locally (if you have all the dependencies and a GPU) or on Google Colab.\n",
-        "\n",
-        "Instructions for setting up Colab are as follows:\n",
-        "1. Open a new Python 3 notebook.\n",
-        "2. Import this notebook from GitHub (File -> Upload Notebook -> \"GITHUB\" tab -> copy/paste GitHub URL)\n",
-        "3. Connect to an instance with a GPU (Runtime -> Change runtime type -> select \"GPU\" for hardware accelerator)\n",
-        "4. Run this cell to set up dependencies.\n",
-        "\"\"\"\n",
-        "# If you're using Google Colab and not running locally, run this cell\n",
-        "\n",
-        "# install NeMo\n",
-        "!python -m pip install git+https://github.com/NVIDIA/NeMo.git@${BRANCH}#egg=nemo_toolkit[nlp]"
-      ],
-      "execution_count": null,
-      "outputs": []
-    },
-    {
-      "cell_type": "code",
-      "metadata": {
-        "pycharm": {
-          "name": "#%%\n"
-        },
-        "id": "pC0slAc0h9zN"
-      },
-      "source": [
-        "# If you're not using Colab, you might need to upgrade jupyter notebook to avoid the following error:\n",
-        "# 'ImportError: IProgress not found. Please update jupyter and ipywidgets.'\n",
-        "\n",
-        "! pip install ipywidgets\n",
-        "! jupyter nbextension enable --py widgetsnbextension\n",
-        "\n",
-        "# Please restart the kernel after running this cell"
-      ],
-      "execution_count": null,
-      "outputs": []
-    },
-    {
-      "cell_type": "code",
-      "metadata": {
-        "id": "dzqD2WDFOIN-"
-      },
-      "source": [
-        "from nemo.collections import nlp as nemo_nlp\n",
-        "from nemo.utils.exp_manager import exp_manager\n",
-        "\n",
-        "import os\n",
-        "import wget \n",
-        "import torch\n",
-        "import pytorch_lightning as pl\n",
-        "from omegaconf import OmegaConf\n",
-        "\n",
-        "import zipfile\n",
-        "import random"
-      ],
-      "execution_count": null,
-      "outputs": []
-    },
-    {
-      "cell_type": "markdown",
-      "metadata": {
-        "id": "daYw_Xll2ZR9"
-      },
-      "source": [
-        "# Tutorial Overview\n",
-        "In this tutorial, we will show how to use a pre-trained BERT language model on a non-English downstream task. Here we are going to use Persian language and Named entity recognition (NER) task as an example. Note, most of the rest downstream tasks supported in NeMo should work similarly for other languages. \n",
-        "\n",
-        "# Task Description\n",
-        "NER is the task of detecting and classifying key information (entities) in text.\n",
-        "For example, in a sentence:  `Mary lives in Santa Clara and works at NVIDIA`, we should detect that `Mary` is a person, `Santa Clara` is a location and `NVIDIA` is a company.\n",
-        "\n",
-        "In this tutorial we will be using [BERT language model](https://arxiv.org/abs/1810.04805).\n",
-        "\n",
-        "To read more about other topics and downstream task that can be done in NeMo, you can see the [NeMo's tutorial page](https://docs.nvidia.com/deeplearning/nemo/user-guide/docs/en/stable/).\n"
-      ]
-    },
-    {
-      "cell_type": "markdown",
-      "metadata": {
-        "id": "ZnuziSwJ1yEB"
-      },
-      "source": [
-        "# Dataset\n",
-        "\n",
-        "In this tutorial we are going to use [Persian Arman dataset for our NER task](https://github.com/HaniehP/PersianNER).\n",
-        "\n",
-        "Arman is a hand annotated Persian corpus for NER task with 250,015 tokens and 7,682 sentences. Using [IOB encoding](https://en.wikipedia.org/wiki/Inside%E2%80%93outside%E2%80%93beginning_(tagging)), tokens are labeled with either one of the following name entities or labeled with O.   \n",
-        "\n",
-        "* event = event\n",
-        "* fac = facility\n",
-        "* loc = location\n",
-        "* org = organization\n",
-        "* pers = person\n",
-        "* pro = product\n",
-        "\n",
-        "Each of these has a label staring with **B** that indicates it is the first token of the name entity and with **I** for others. \n",
-        "\n",
-        "\n"
-      ]
-    },
-    {
-      "cell_type": "markdown",
-      "metadata": {
-        "id": "qzcZ3nb_-SVT"
-      },
-      "source": [
-        "# NeMo Token Classification Data Format\n",
-        "\n",
-        "[TokenClassification Model](https://github.com/NVIDIA/NeMo/blob/main/nemo/collections/nlp/models/token_classification/token_classification_model.py) in NeMo supports NER and other token level classification tasks, as long as the data follows the format specified below. \n",
-        "\n",
-        "Token Classification Model requires the data to be split into 2 files: \n",
-        "* text.txt  \n",
-        "* labels.txt. \n",
-        "\n",
-        "Each line of the **text.txt** file contains text sequences, where words are separated with spaces, i.e.: \n",
-        "[WORD] [SPACE] [WORD] [SPACE] [WORD].\n",
-        "\n",
-        "The **labels.txt** file contains corresponding labels for each word in text.txt, the labels are separated with spaces, i.e.:\n",
-        "[LABEL] [SPACE] [LABEL] [SPACE] [LABEL].\n",
-        "\n",
-        "Example of a text.txt file:\n",
-        "```\n",
-        "دبیر شورای عالی انقلاب فرهنگی از گنجانده شدن 5 زبان خارجی جدید در برنامه درسی مدارس خبر داد.\n",
-        "```\n",
-        "Corresponding labels.txt file:\n",
-        "```\n",
-        "O B_ORG I_ORG I_ORG I_ORG O O O O O O O O O O O O O O \n",
-        "```"
-      ]
-    },
-    {
-      "cell_type": "markdown",
-      "metadata": {
-        "id": "SL58EWkd2ZVb"
-      },
-      "source": [
-        "## Download and preprocess the data¶"
-      ]
-    },
-    {
-      "cell_type": "markdown",
-      "metadata": {
-        "id": "_z2tCEIXZa90"
-      },
-      "source": [
-        "You can download the Arman dataset by cloning to the following github repository: https://github.com/HaniehP/PersianNER.\n",
-        "\n",
-        "After downloading the data, you will see a few files and folders inside a directory named PersianNER. Take ArmanPersoNERCorpus.zip and upload it to `DATA_DIR` (if running in a docker or locally) or use **files** from Google colab to upload the files.\n"
-      ]
-    },
-    {
-      "cell_type": "code",
-      "metadata": {
-        "id": "n8HZrDmr12_-"
-      },
-      "source": [
-        "# path to the folder with ArmanPersoNERCorpus.zip file (if running locally on in a docker)\n",
-        "DATA_DIR = \"PATH_TO_FOLDER_WITH_ZIP.ZIP_FILE\"\n",
-        "WORK_DIR = \"WORK_DIR\"\n",
-        "MODEL_CONFIG = \"token_classification_config.yaml\"\n",
-        "os.makedirs(WORK_DIR, exist_ok=True)\n",
-        "os.makedirs(DATA_DIR, exist_ok=True)"
-      ],
-      "execution_count": null,
-      "outputs": []
-    },
-    {
-      "cell_type": "code",
-      "metadata": {
-        "id": "k1TmF5rrdPMj"
-      },
-      "source": [
-        "if 'google.colab' in str(get_ipython):\n",
-        "    from google.colab import files\n",
-        "    uploaded = files.upload() "
-      ],
-      "execution_count": null,
-      "outputs": []
-    },
-    {
-      "cell_type": "code",
-      "metadata": {
-        "id": "HTUKJOownkrF"
-      },
-      "source": [
-        "if 'google.colab' in str(get_ipython):\n",
-        "  ! mv ArmanPersoNERCorpus.zip $DATA_DIR/."
-      ],
-      "execution_count": null,
-      "outputs": []
-    },
-    {
-      "cell_type": "markdown",
-      "metadata": {
-        "id": "NhUzIeF0Yg0l"
-      },
-      "source": [
-        "Let's extract files from the zip file. It will generate three test and train files which have overlaps and are intended to be used in turn as train and test sets. "
-      ]
-    },
-    {
-      "cell_type": "code",
-      "metadata": {
-        "id": "Y01BdjPRW-7B"
-      },
-      "source": [
-        "os.system(\"cd \" + DATA_DIR + \"\\n unzip \" + \"ArmanPersoNERCorpus.zip\")"
-      ],
-      "execution_count": null,
-      "outputs": []
-    },
-    {
-      "cell_type": "markdown",
-      "metadata": {
-        "id": "qaDgL-sQaX2e"
-      },
-      "source": [
-        "Next, we will be putting all data into a single file and removing any repeated sentences. "
-      ]
-    },
-    {
-      "cell_type": "code",
-      "metadata": {
-        "id": "B0T4CzJvbBJ4"
-      },
-      "source": [
-        "file_all = DATA_DIR + \"/all_data.txt\"\n",
-        "with open(file_all, \"w\") as f1:\n",
-        "  for filename in os.listdir(DATA_DIR):\n",
-        "    if (filename == \"ReadMe.txt\" or filename == \"ArmanPersoNERCorpus.zip\" or filename == \"all_data.txt\"):\n",
-        "      continue\n",
-        "    with open(DATA_DIR + \"/\" + filename, \"r\") as f2:\n",
-        "      for line in f2:\n",
-        "        f1.write(line)"
-      ],
-      "execution_count": null,
-      "outputs": []
-    },
-    {
-      "cell_type": "markdown",
-      "metadata": {
-        "id": "VzVuET8HESFB"
-      },
-      "source": [
-        "Now, you need to convert this data into NeMo compatible format before starting the training process. For this purpose, you can run [examples/nlp/token_classification/data/import_from_iob_format.py](https://github.com/NVIDIA/NeMo/blob/main/examples/nlp/token_classification/data/import_from_iob_format.py) on your train and dev files, as follows:\n",
-        "\n",
-        "\n",
-        "\n",
-        "\n",
-        "```\n",
-        "python examples/nlp/token_classification/data/import_from_iob_format.py --data_file PATH_TO_IOB_FORMAT_DATAFILE, e.g., \"DATA_DIR/all_data.txt\"\n",
-        "```\n"
-      ]
-    },
-    {
-      "cell_type": "code",
-      "metadata": {
-        "id": "ord_6KlkeNl8"
-      },
-      "source": [
-        "!wget https://raw.githubusercontent.com/NVIDIA/NeMo/{BRANCH}/examples/nlp/token_classification/data/import_from_iob_format.py"
-      ],
-      "execution_count": null,
-      "outputs": []
-    },
-    {
-      "cell_type": "code",
-      "metadata": {
-        "id": "IfSUkxffeSpL"
-      },
-      "source": [
-        "!python import_from_iob_format.py --data_file $DATA_DIR/all_data.txt"
-      ],
-      "execution_count": null,
-      "outputs": []
-    },
-    {
-      "cell_type": "markdown",
-      "metadata": {
-        "id": "Aj0rXbYXbivW"
-      },
-      "source": [
-        "Now we process the data to remove potentially any repeated sentences and then split them into train and dev sets. "
-      ]
-    },
-    {
-      "cell_type": "code",
-      "metadata": {
-        "id": "CgvnTlqzbq5-"
-      },
-      "source": [
-        "sent_dict = dict()\n",
-        "line_removed = dict()\n",
-        "line_counter = 0\n",
-        "with open(DATA_DIR + \"/text_all_not_repeated.txt\", \"w\") as f1:\n",
-        "  with open(DATA_DIR + \"/text_all_data.txt\", \"r\") as f2:\n",
-        "    for line in f2:\n",
-        "      line_counter += 1\n",
-        "      if (not line in sent_dict):\n",
-        "        sent_dict[line] = 1\n",
-        "        f1.write(line)\n",
-        "      else:\n",
-        "        line_removed[line_counter] = 1\n",
-        "#labels:\n",
-        "line_counter = 0\n",
-        "with open(DATA_DIR + \"/labels_all_not_repeated.txt\", \"w\") as f1:\n",
-        "  with open(DATA_DIR + \"/labels_all_data.txt\", \"r\") as f2:\n",
-        "    for line in f2:\n",
-        "      line_counter += 1\n",
-        "      if(not line_counter in line_removed):\n",
-        "        f1.write(line)"
-      ],
-      "execution_count": null,
-      "outputs": []
-    },
-    {
-      "cell_type": "markdown",
-      "metadata": {
-        "id": "0cO3crs_gXjt"
-      },
-      "source": [
-        "After preprocessing the data and removing repeated sentences, there will be 7668 total valid sentences. We will be using 85% of that as train and 15% as dev. "
-      ]
-    },
-    {
-      "cell_type": "code",
-      "metadata": {
-        "id": "7oHQYsMMbugP"
-      },
-      "source": [
-        "total_data = 7668\n",
-        "train_share = 0.85\n",
-        "used_lines_train = dict()\n",
-        "flag = 1\n",
-        "count = 0\n",
-        "while flag:\n",
-        "  idx = random.randint(1, total_data)\n",
-        "  if (not idx in used_lines_train):\n",
-        "    used_lines_train[idx] = 1\n",
-        "    #print(idx)\n",
-        "    count += 1\n",
-        "  if (count/total_data > train_share):\n",
-        "    flag = 0\n",
-        "\n",
-        "line_counter = 0\n",
-        "with open(DATA_DIR+ \"/text_train.txt\", \"w\") as f1:\n",
-        "  with open(DATA_DIR + \"/text_dev.txt\", \"w\") as f2:\n",
-        "    with open(DATA_DIR + \"/text_all_not_repeated.txt\", \"r\") as f3:\n",
-        "      for line in f3:\n",
-        "        line_counter += 1\n",
-        "        if (line_counter in used_lines_train):\n",
-        "          f1.write(line)\n",
-        "        else:\n",
-        "          f2.write(line)\n",
-        "\n",
-        "line_counter = 0\n",
-        "with open(DATA_DIR + \"/labels_train.txt\", \"w\") as f1:\n",
-        "  with open(DATA_DIR + \"/labels_dev.txt\", \"w\") as f2:\n",
-        "    with open(DATA_DIR + \"/labels_all_not_repeated.txt\", \"r\") as f3:\n",
-        "      for line in f3:\n",
-        "        line_counter += 1\n",
-        "        if (line_counter in used_lines_train):\n",
-        "          f1.write(line)\n",
-        "        else:\n",
-        "          f2.write(line)"
-      ],
-      "execution_count": null,
-      "outputs": []
-    },
-    {
-      "cell_type": "markdown",
-      "metadata": {
-        "id": "1Q-GWNwDbzKl"
-      },
-      "source": [
-        "Finally, we remove files that are not needed anymore."
-      ]
-    },
-    {
-      "cell_type": "code",
-      "metadata": {
-        "id": "II20ustub5BF"
-      },
-      "source": [
-        "print(\"Removed files:\")\n",
-        "for filename in os.listdir(DATA_DIR):\n",
-        "    if (filename == \"text_dev.txt\" or filename == \"text_train.txt\" or filename == \"labels_dev.txt\" or filename == \"labels_train.txt\"):\n",
-        "      continue\n",
-        "    print(filename)\n",
-        "    os.remove(DATA_DIR + \"/\" + filename)"
-      ],
-      "execution_count": null,
-      "outputs": []
-    },
-    {
-      "cell_type": "markdown",
-      "metadata": {
-        "id": "U8Ty5_S7Ye8h"
-      },
-      "source": [
-        "Now, the data folder should contain these 4 files:"
-      ]
-    },
-    {
-      "cell_type": "markdown",
-      "metadata": {
-        "id": "L8vsyh3JZH26"
-      },
-      "source": [
-        "\n",
-        "\n",
-        "* labels_dev.txt\n",
-        "* labels_train.txt\n",
-        "* text_dev.txt\n",
-        "* text_train.txt\n"
-      ]
-    },
-    {
-      "cell_type": "code",
-      "metadata": {
-        "id": "qB0oLE4R9EhJ"
-      },
-      "source": [
-        "! ls -l {DATA_DIR}"
-      ],
-      "execution_count": null,
-      "outputs": []
-    },
-    {
-      "cell_type": "code",
-      "metadata": {
-        "id": "6UDPgadLN6SG"
-      },
-      "source": [
-        "# let's take a look at the data \n",
-        "print('Text:')\n",
-        "! head -n 5 {DATA_DIR}/text_train.txt\n",
-        "\n",
-        "print('\\nLabels:')\n",
-        "! head -n 5 {DATA_DIR}/labels_train.txt"
-      ],
-      "execution_count": null,
-      "outputs": []
-    },
-    {
-      "cell_type": "markdown",
-      "metadata": {
-        "id": "_whKCxfTMo6Y"
-      },
-      "source": [
-        "# Model configuration\n",
-        "\n",
-        "Our Named Entity Recognition model is comprised of the pretrained [BERT](https://arxiv.org/pdf/1810.04805.pdf) model followed by a Token Classification layer.\n",
-        "\n",
-        "The model is defined in a config file which declares multiple important sections. They are:\n",
-        "- **model**: All arguments that are related to the Model - language model, token classifier, optimizer and schedulers, datasets and any other related information\n",
-        "\n",
-        "- **trainer**: Any argument to be passed to PyTorch Lightning"
-      ]
-    },
-    {
-      "cell_type": "code",
-      "metadata": {
-        "id": "T1gA8PsJ13MJ"
-      },
-      "source": [
-        "# download the model's configuration file \n",
-        "config_dir = WORK_DIR + '/configs/'\n",
-        "os.makedirs(config_dir, exist_ok=True)\n",
-        "if not os.path.exists(config_dir + MODEL_CONFIG):\n",
-        "    print('Downloading config file...')\n",
-        "    wget.download(f'https://raw.githubusercontent.com/NVIDIA/NeMo/{BRANCH}/examples/nlp/token_classification/conf/' + MODEL_CONFIG, config_dir)\n",
-        "else:\n",
-        "    print ('config file is already exists')"
-      ],
-      "execution_count": null,
-      "outputs": []
-    },
-    {
-      "cell_type": "code",
-      "metadata": {
-        "id": "mX3KmWMvSUQw"
-      },
-      "source": [
-        "# this line will print the entire config of the model\n",
-        "config_path = f'{WORK_DIR}/configs/{MODEL_CONFIG}'\n",
-        "print(config_path)\n",
-        "config = OmegaConf.load(config_path)\n",
-        "print(OmegaConf.to_yaml(config))"
-      ],
-      "execution_count": null,
-      "outputs": []
-    },
-    {
-      "cell_type": "markdown",
-      "metadata": {
-        "id": "ZCgWzNBkaQLZ"
-      },
-      "source": [
-        "# Fine-tuning the model using Arman dataset\n",
-        "\n",
-        "Let's select a [`bert-base-multilingual-uncased`](https://huggingface.co/bert-base-multilingual-uncased) BERT model and fine-tune it on the Arman dataset.\n",
-        "\n",
-        "## Setting up Data within the config\n",
-        "\n",
-        "Among other things, the config file contains dictionaries called dataset, train_ds and validation_ds. These are configurations used to setup the Dataset and DataLoaders of the corresponding config.\n",
-        "\n",
-        "We assume that both training and evaluation files are in the same directory and use the default names mentioned during the data download step. \n",
-        "So, to start model training, we simply need to specify `model.dataset.data_dir`, like we are going to do below.\n",
-        "\n",
-        "Also notice that some config lines, including `model.dataset.data_dir`, have `???` in place of paths, this means that values for these fields are required to be specified by the user.\n",
-        "\n",
-        "Let us now add the data directory path to the config.\n"
-      ]
-    },
-    {
-      "cell_type": "code",
-      "metadata": {
-        "id": "LQHCJN-ZaoLp"
-      },
-      "source": [
-        "# in this tutorial train and dev datasets are located in the same folder, so it is enought to add the path of the data directory to the config\n",
-        "config.model.dataset.data_dir = DATA_DIR\n",
-        "\n",
-        "# if you want to use the full dataset, set NUM_SAMPLES to -1\n",
-        "NUM_SAMPLES = 1000\n",
-        "config.model.train_ds.num_samples = NUM_SAMPLES\n",
-        "config.model.validation_ds.num_samples = NUM_SAMPLES\n",
-        "\n",
-        "# for demonstartion purposes we're running only a single epoch\n",
-        "config.trainer.max_epochs = 5"
-      ],
-      "execution_count": null,
-      "outputs": []
-    },
-    {
-      "cell_type": "markdown",
-      "metadata": {
-        "id": "nB96-3sTc3yk"
-      },
-      "source": [
-        "## Building the PyTorch Lightning Trainer\n",
-        "\n",
-        "NeMo models are primarily PyTorch Lightning modules - and therefore are entirely compatible with the PyTorch Lightning ecosystem.\n",
-        "\n",
-        "Let's first instantiate a Trainer object"
-      ]
-    },
-    {
-      "cell_type": "code",
-      "metadata": {
-        "id": "1tG4FzZ4Ui60"
-      },
-      "source": [
-        "print(\"Trainer config - \\n\")\n",
-        "print(OmegaConf.to_yaml(config.trainer))"
-      ],
-      "execution_count": null,
-      "outputs": []
-    },
-    {
-      "cell_type": "code",
-      "metadata": {
-        "id": "knF6QeQQdMrH"
-      },
-      "source": [
-        "# lets modify some trainer configs\n",
-        "# checks if we have GPU available and uses it\n",
-        "cuda = 1 if torch.cuda.is_available() else 0\n",
-        "config.trainer.gpus = cuda\n",
-        "\n",
-        "config.trainer.precision = 16 if torch.cuda.is_available() else 32\n",
-        "\n",
-        "# for mixed precision training, uncomment the line below (precision should be set to 16 and amp_level to O1):\n",
-        "# config.trainer.amp_level = O1\n",
-        "\n",
-        "# remove distributed training flags\n",
-        "config.trainer.accelerator = None\n",
-        "\n",
-        "# setup max number of steps to reduce training time for demonstration purposes of this tutorial\n",
-        "config.trainer.max_steps = 32\n",
-        "\n",
-        "trainer = pl.Trainer(**config.trainer)"
-      ],
-      "execution_count": null,
-      "outputs": []
-    },
-    {
-      "cell_type": "markdown",
-      "metadata": {
-        "id": "8IlEMdVxdr6p"
-      },
-      "source": [
-        "## Setting up a NeMo Experiment¶\n",
-        "\n",
-        "NeMo has an experiment manager that handles logging and checkpointing for us, so let's use it:"
-      ]
-    },
-    {
-      "cell_type": "code",
-      "metadata": {
-        "id": "8uztqGAmdrYt"
-      },
-      "source": [
-        "exp_dir = exp_manager(trainer, config.get(\"exp_manager\", None))\n",
-        "\n",
-        "# the exp_dir provides a path to the current experiment for easy access\n",
-        "exp_dir = str(exp_dir)\n",
-        "exp_dir"
-      ],
-      "execution_count": null,
-      "outputs": []
-    },
-    {
-      "cell_type": "markdown",
-      "metadata": {
-        "id": "8tjLhUvL_o7_"
-      },
-      "source": [
-        "Before initializing the model, we might want to modify some of the model configs. For example, we might want to modify the pretrained BERT model:"
-      ]
-    },
-    {
-      "cell_type": "code",
-      "metadata": {
-        "id": "Xeuc2i7Y_nP5"
-      },
-      "source": [
-        "# get the list of supported BERT-like models, for the complete list of HugginFace models, see https://huggingface.co/models\n",
-        "print(nemo_nlp.modules.get_pretrained_lm_models_list(include_external=True))\n",
-        "\n",
-        "# specify BERT-like model, you want to use\n",
-        "PRETRAINED_BERT_MODEL = \"bert-base-multilingual-uncased\""
-      ],
-      "execution_count": null,
-      "outputs": []
-    },
-    {
-      "cell_type": "code",
-      "metadata": {
-        "id": "RK2xglXyAUOO"
-      },
-      "source": [
-        "# add the specified above model parameters to the config\n",
-        "config.model.language_model.pretrained_model_name = PRETRAINED_BERT_MODEL"
-      ],
-      "execution_count": null,
-      "outputs": []
-    },
-    {
-      "cell_type": "markdown",
-      "metadata": {
-        "id": "fzNZNAVRjDD-"
-      },
-      "source": [
-        "Now, we are ready to initialize our model. During the model initialization call, the dataset and data loaders we'll be prepared for training and evaluation.\n",
-        "Also, the pretrained BERT model will be downloaded, note it can take up to a few minutes depending on the size of the chosen BERT model."
-      ]
-    },
-    {
-      "cell_type": "code",
-      "metadata": {
-        "id": "NgsGLydWo-6-"
-      },
-      "source": [
-        "model = nemo_nlp.models.TokenClassificationModel(cfg=config.model, trainer=trainer)"
-      ],
-      "execution_count": null,
-      "outputs": []
-    },
-    {
-      "cell_type": "markdown",
-      "metadata": {
-        "id": "kQ592Tx4pzyB"
-      },
-      "source": [
-        "## Monitoring training progress\n",
-        "Optionally, you can create a Tensorboard visualization to monitor training progress."
-      ]
-    },
-    {
-      "cell_type": "code",
-      "metadata": {
-        "id": "mTJr16_pp0aS"
-      },
-      "source": [
-        "try:\n",
-        "  from google import colab\n",
-        "  COLAB_ENV = True\n",
-        "except (ImportError, ModuleNotFoundError):\n",
-        "  COLAB_ENV = False\n",
-        "\n",
-        "# Load the TensorBoard notebook extension\n",
-        "if COLAB_ENV:\n",
-        "  %load_ext tensorboard\n",
-        "  %tensorboard --logdir {exp_dir}\n",
-        "else:\n",
-        "  print(\"To use tensorboard, please use this notebook in a Google Colab environment.\")"
-      ],
-      "execution_count": null,
-      "outputs": []
-    },
-    {
-      "cell_type": "markdown",
-      "metadata": {
-        "id": "Fj1pdEdD0Vm3"
-      },
-      "source": [
-        "See how it performs before fine-tuning"
-      ]
-    },
-    {
-      "cell_type": "code",
-      "metadata": {
-        "id": "wo1oVGIT0aBZ"
-      },
-      "source": [
-        "# define the list of queries for inference\n",
-        "queries = [\n",
-        "    'حمید طاهایی افزود : برای اجرای این طرحها 0 میلیارد و 0 میلیون ریال اعتبار هزینه شده است . ',\n",
-        "    'دکتر اصغری دبیر چهارمین همایش انجمن زمین‌شناسی ایران در این زمینه گفت : از مجموع چهار صد مقاله رسیده به دبیرخانه همایش ، يك صد و هشتاد مقاله ظرف مدت دو روز در هشت سالن همایش برگزار شد . '\n",
-        "]\n",
-        "results = model.add_predictions(queries)\n",
-        "\n",
-        "for query, result in zip(queries, results):\n",
-        "    print()\n",
-        "    print(f'Query : {query}')\n",
-        "    print(f'Result: {result.strip()}\\n')"
-      ],
-      "execution_count": null,
-      "outputs": []
-    },
-    {
-      "cell_type": "code",
-      "metadata": {
-        "id": "kyElt0Es-aSk"
-      },
-      "source": [
-        "print(\"Trainer config - \\n\")\n",
-        "print(OmegaConf.to_yaml(config.trainer))"
-      ],
-      "execution_count": null,
-      "outputs": []
-    },
-    {
-      "cell_type": "code",
-      "metadata": {
-        "id": "hUvnSpyjp0Dh"
-      },
-      "source": [
-        "# start model training\n",
-        "trainer.fit(model)"
-      ],
-      "execution_count": null,
-      "outputs": []
-    },
-    {
-      "cell_type": "markdown",
-      "metadata": {
-        "id": "MOrR0PeJqa0j"
-      },
-      "source": [
-        "After the training is complete, `.nemo` file that contains model's checkpoints and all associated artifacts could be found under `nemo_experiments/token_classification_model/DATE_TIME`"
-      ]
-    },
-    {
-      "cell_type": "markdown",
-      "metadata": {
-        "id": "-lFo27PJ0o3W"
-      },
-      "source": [
-        "See how it gets better after:"
-      ]
-    },
-    {
-      "cell_type": "code",
-      "metadata": {
-        "id": "9fNcBnz80rLO"
-      },
-      "source": [
-        "results = model.add_predictions(queries)\n",
-        "\n",
-        "for query, result in zip(queries, results):\n",
-        "    print()\n",
-        "    print(f'Query : {query}')\n",
-        "    print(f'Result: {result.strip()}\\n')"
-      ],
-      "execution_count": null,
-      "outputs": []
-    },
-    {
-      "cell_type": "markdown",
-      "metadata": {
-        "id": "JxBiIKMlH8yv"
-      },
-      "source": [
-        "After training for 100 epochs, with the default config and NUM_SAMPLES = -1 (i.e. all data is used), your model performance should look similar to this: \n",
-        "```\n",
-        "    label                                                precision    recall       f1           support\n",
-        "    O (label_id: 0)                                         99.09      99.19      99.14      32867\n",
-        "    B-event (label_id: 1)                                   67.74      70.00      68.85         90\n",
-        "    B-fac (label_id: 2)                                     70.89      73.68      72.26         76\n",
-        "    B-loc (label_id: 3)                                     87.45      82.70      85.01        497\n",
-        "    B-org (label_id: 4)                                     81.88      87.06      84.39        649\n",
-        "    B-pers (label_id: 5)                                    94.93      93.36      94.14        542\n",
-        "    B-pro (label_id: 6)                                     79.31      70.41      74.59         98\n",
-        "    I-event (label_id: 7)                                   87.38      74.72      80.55        352\n",
-        "    I-fac (label_id: 8)                                     83.08      77.14      80.00        140\n",
-        "    I-loc (label_id: 9)                                     77.78      73.39      75.52        124\n",
-        "    I-org (label_id: 10)                                    86.51      89.93      88.18        834\n",
-        "    I-pers (label_id: 11)                                   95.30      94.35      94.82        301\n",
-        "    I-pro (label_id: 12)                                    82.86      86.57      84.67         67\n",
-        "    -------------------\n",
-        "    micro avg                                               97.78      97.78      97.78      36637\n",
-        "    macro avg                                               84.17      82.50      83.24      36637\n",
-        "    weighted avg                                            97.78      97.78      97.77      36637\n",
-        "```\n",
-        "\n"
-      ]
-    },
-    {
-      "cell_type": "markdown",
-      "metadata": {
-        "id": "VZp9STMHQAp1"
-      },
-      "source": [
-        "**References**\n",
-        "\n",
-        "1. Devlin, Jacob, et al. \"BERT: Pre-training of deep bidirectional transformers for language understanding.\" arXiv preprint arXiv:1810.04805 (2018).\n",
-        "\n",
-        "2. Hanieh Poostchi, Ehsan Zare Borzeshi, Mohammad Abdous, and Massimo Piccardi, \"PersoNER: Persian Named-Entity Recognition,\" The 26th International Conference on Computational Linguistics (COLING 2016), pages 3381–3389, Osaka, Japan, 2016.\n",
-        "\n",
-        "3. Hanieh Poostchi, Ehsan Zare Borzeshi, and Massimo Piccardi, \"BiLSTM-CRF for Persian Named-Entity Recognition; ArmanPersoNERCorpus: the First Entity-Annotated Persian Dataset,\" The 11th Edition of the Language Resources and Evaluation Conference (LREC), Miyazaki, Japan, 7-12 May 2018, ISLRN 399-379-640-828-6, ISLRN 921-509-141-609-6."
-      ]
-    }
-  ]
-=======
  "cells": [
   {
    "cell_type": "code",
@@ -1769,5 +889,4 @@
  },
  "nbformat": 4,
  "nbformat_minor": 1
->>>>>>> 0958184e
 }